@testset "Production Problem" begin
    optimizer = POI.ParametricOptimizer(GLPK.Optimizer())

    c = [4.0, 3.0]
    A1 = [2.0, 1.0, 1.0]
    A2 = [1.0, 2.0, 1.0]
    b1 = 4.0
    b2 = 4.0

    x = MOI.add_variables(optimizer, length(c))

    @test typeof(x[1]) == MOI.VariableIndex

    w, cw = MOI.add_constrained_variable(optimizer, POI.Parameter(0))
    y, cy = MOI.add_constrained_variable(optimizer, POI.Parameter(0))
    z, cz = MOI.add_constrained_variable(optimizer, POI.Parameter(0))

    @test MOI.get(optimizer, MOI.VariablePrimal(), w) == 0

    for x_i in x
        MOI.add_constraint(
            optimizer,
            MOI.SingleVariable(x_i),
            MOI.GreaterThan(0.0),
        )
    end

    cons1 = MOI.ScalarAffineFunction(
        MOI.ScalarAffineTerm.(A1, [x[1], x[2], y]),
        0.0,
    )
    MOI.add_constraint(optimizer, cons1, MOI.LessThan(b1))

    cons2 = MOI.ScalarAffineFunction(
        MOI.ScalarAffineTerm.(A2, [x[1], x[2], z]),
        0.0,
    )
    MOI.add_constraint(optimizer, cons2, MOI.LessThan(b2))

    @test cons1.terms[1].coefficient == 2
    @test POI.is_parameter_in_model(optimizer, cons2.terms[3].variable_index)

    obj_func = MOI.ScalarAffineFunction(
        MOI.ScalarAffineTerm.([c[1], c[2], 3.0], [x[1], x[2], w]),
        0.0,
    )
<<<<<<< HEAD
    MOI.set(optimizer, MOI.ObjectiveFunction{MOI.ScalarAffineFunction{Float64}}(), obj_func)
=======
    MOI.set(
        optimizer,
        MOI.ObjectiveFunction{MOI.ScalarAffineFunction{Float64}}(),
        obj_func,
    )
>>>>>>> 2ac81b0a
    MOI.set(optimizer, MOI.ObjectiveSense(), MOI.MAX_SENSE)

    MOI.optimize!(optimizer)

    MOI.get(optimizer, MOI.TerminationStatus())

    MOI.get(optimizer, MOI.PrimalStatus())

<<<<<<< HEAD
    @test isapprox.(MOI.get(optimizer, MOI.ObjectiveValue()), 28 / 3, atol = ATOL)
    @test isapprox.(MOI.get(optimizer, MOI.VariablePrimal(), x[1]), 4 / 3, atol = ATOL)
    @test isapprox.(MOI.get(optimizer, MOI.VariablePrimal(), x[2]), 4 / 3, atol = ATOL)

    @test isapprox(MOI.get(optimizer, MOI.ConstraintDual(), cy), -5 / 3, atol = ATOL)
    @test isapprox(MOI.get(optimizer, MOI.ConstraintDual(), cz), -2 / 3, atol = ATOL)
    @test isapprox(MOI.get(optimizer, MOI.ConstraintDual(), cw), 3.0, atol = ATOL)
=======
    @test isapprox.(
        MOI.get(optimizer, MOI.ObjectiveValue()),
        28 / 3,
        atol = ATOL,
    )
    @test isapprox.(
        MOI.get(optimizer, MOI.VariablePrimal(), x[1]),
        4 / 3,
        atol = ATOL,
    )
    @test isapprox.(
        MOI.get(optimizer, MOI.VariablePrimal(), x[2]),
        4 / 3,
        atol = ATOL,
    )

    @test isapprox(
        MOI.get(optimizer, MOI.ConstraintDual(), cy),
        -5 / 3,
        atol = ATOL,
    )
    @test isapprox(
        MOI.get(optimizer, MOI.ConstraintDual(), cz),
        -2 / 3,
        atol = ATOL,
    )
    @test isapprox(
        MOI.get(optimizer, MOI.ConstraintDual(), cw),
        3.0,
        atol = ATOL,
    )
>>>>>>> 2ac81b0a

    MOI.get(optimizer, MOI.VariablePrimal(), w)
    MOI.get(optimizer, MOI.VariablePrimal(), y)
    MOI.get(optimizer, MOI.VariablePrimal(), z)

    MOI.set(optimizer, MOI.ConstraintSet(), cw, POI.Parameter(2.0))
    MOI.set(optimizer, MOI.ConstraintSet(), cy, POI.Parameter(1.0))
    MOI.set(optimizer, MOI.ConstraintSet(), cz, POI.Parameter(1.0))

    MOI.optimize!(optimizer)

    @test MOI.get(optimizer, MOI.VariablePrimal(), w) == 2.0
    @test MOI.get(optimizer, MOI.VariablePrimal(), y) == 1.0
    @test MOI.get(optimizer, MOI.VariablePrimal(), z) == 1.0

    @test isapprox.(MOI.get(optimizer, MOI.ObjectiveValue()), 13.0, atol = ATOL)
    @test MOI.get.(optimizer, MOI.VariablePrimal(), x) == [1.0, 1.0]

<<<<<<< HEAD
    @test isapprox(MOI.get(optimizer, MOI.ConstraintDual(), cy), -5 / 3, atol = ATOL)
    @test isapprox(MOI.get(optimizer, MOI.ConstraintDual(), cz), -2 / 3, atol = ATOL)
    @test isapprox(MOI.get(optimizer, MOI.ConstraintDual(), cw), 3.0, atol = ATOL)
=======
    @test isapprox(
        MOI.get(optimizer, MOI.ConstraintDual(), cy),
        -5 / 3,
        atol = ATOL,
    )
    @test isapprox(
        MOI.get(optimizer, MOI.ConstraintDual(), cz),
        -2 / 3,
        atol = ATOL,
    )
    @test isapprox(
        MOI.get(optimizer, MOI.ConstraintDual(), cw),
        3.0,
        atol = ATOL,
    )
>>>>>>> 2ac81b0a

    MOI.set(optimizer, MOI.ConstraintSet(), cw, POI.Parameter(0.0))

    MOI.optimize!(optimizer)

    @test MOI.get(optimizer, MOI.VariablePrimal(), w) == 0.0
    @test MOI.get(optimizer, MOI.VariablePrimal(), y) == 1.0
    @test MOI.get(optimizer, MOI.VariablePrimal(), z) == 1.0
    @test isapprox.(MOI.get(optimizer, MOI.ObjectiveValue()), 7, atol = ATOL)
    @test MOI.get.(optimizer, MOI.VariablePrimal(), x) == [1.0, 1.0]

    MOI.set(optimizer, MOI.ConstraintSet(), cy, POI.Parameter(-5.0))
    MOI.optimize!(optimizer)
    @test isapprox.(MOI.get(optimizer, MOI.ObjectiveValue()), 12.0, atol = ATOL)
    @test MOI.get.(optimizer, MOI.VariablePrimal(), x) == [3.0, 0.0]

    @test isapprox(MOI.get(optimizer, MOI.ConstraintDual(), cy), 0, atol = ATOL)
<<<<<<< HEAD
    @test isapprox(MOI.get(optimizer, MOI.ConstraintDual(), cz), -4, atol = ATOL)

=======
    @test isapprox(
        MOI.get(optimizer, MOI.ConstraintDual(), cz),
        -4,
        atol = ATOL,
    )
>>>>>>> 2ac81b0a
end

@testset "Production Problem variation on parameters for duals" begin
    optimizer = POI.ParametricOptimizer(GLPK.Optimizer())

    c = [4.0, 3.0]
    A1 = [2.0, 1.0, 3.0]
    A2 = [1.0, 2.0, 0.5]
    b1 = 4.0
    b2 = 4.0

    x = MOI.add_variables(optimizer, length(c))

    @test typeof(x[1]) == MOI.VariableIndex

    w, cw = MOI.add_constrained_variable(optimizer, POI.Parameter(0))
    y, cy = MOI.add_constrained_variable(optimizer, POI.Parameter(0))
    z, cz = MOI.add_constrained_variable(optimizer, POI.Parameter(0))

    @test MOI.get(optimizer, MOI.VariablePrimal(), w) == 0

    for x_i in x
        MOI.add_constraint(
            optimizer,
            MOI.SingleVariable(x_i),
            MOI.GreaterThan(0.0),
        )
    end

    cons1 = MOI.ScalarAffineFunction(
        MOI.ScalarAffineTerm.(A1, [x[1], x[2], y]),
        0.0,
    )
    ci1 = MOI.add_constraint(optimizer, cons1, MOI.LessThan(b1))

    cons2 = MOI.ScalarAffineFunction(
        MOI.ScalarAffineTerm.(A2, [x[1], x[2], z]),
        0.0,
    )
    ci2 = MOI.add_constraint(optimizer, cons2, MOI.LessThan(b2))

    @test cons1.terms[1].coefficient == 2
    @test POI.is_parameter_in_model(optimizer, cons2.terms[3].variable_index)

    obj_func = MOI.ScalarAffineFunction(
        MOI.ScalarAffineTerm.([c[1], c[2], 2.0], [x[1], x[2], w]),
        0.0,
    )
<<<<<<< HEAD
    MOI.set(optimizer, MOI.ObjectiveFunction{MOI.ScalarAffineFunction{Float64}}(), obj_func)
=======
    MOI.set(
        optimizer,
        MOI.ObjectiveFunction{MOI.ScalarAffineFunction{Float64}}(),
        obj_func,
    )
>>>>>>> 2ac81b0a
    MOI.set(optimizer, MOI.ObjectiveSense(), MOI.MAX_SENSE)

    MOI.optimize!(optimizer)

    MOI.get(optimizer, MOI.TerminationStatus())

    MOI.get(optimizer, MOI.PrimalStatus())

<<<<<<< HEAD
    @test isapprox(MOI.get(optimizer, MOI.ObjectiveValue()), 28 / 3, atol = ATOL)
    @test isapprox(MOI.get(optimizer, MOI.VariablePrimal(), x[1]), 4 / 3, atol = ATOL)
    @test isapprox(MOI.get(optimizer, MOI.VariablePrimal(), x[2]), 4 / 3, atol = ATOL)

    @test isapprox(MOI.get(optimizer, MOI.ConstraintDual(), cy), -5, atol = ATOL)
    @test isapprox(MOI.get(optimizer, MOI.ConstraintDual(), cz), -2 / 6, atol = ATOL)
    @test isapprox(MOI.get(optimizer, MOI.ConstraintDual(), cw), 2.0, atol = ATOL)
=======
    @test isapprox(
        MOI.get(optimizer, MOI.ObjectiveValue()),
        28 / 3,
        atol = ATOL,
    )
    @test isapprox(
        MOI.get(optimizer, MOI.VariablePrimal(), x[1]),
        4 / 3,
        atol = ATOL,
    )
    @test isapprox(
        MOI.get(optimizer, MOI.VariablePrimal(), x[2]),
        4 / 3,
        atol = ATOL,
    )

    @test isapprox(
        MOI.get(optimizer, MOI.ConstraintDual(), cy),
        -5,
        atol = ATOL,
    )
    @test isapprox(
        MOI.get(optimizer, MOI.ConstraintDual(), cz),
        -2 / 6,
        atol = ATOL,
    )
    @test isapprox(
        MOI.get(optimizer, MOI.ConstraintDual(), cw),
        2.0,
        atol = ATOL,
    )
>>>>>>> 2ac81b0a

    @test isapprox(
        MOI.get(optimizer, MOI.ConstraintDual(), cy),
        3 * MOI.get(optimizer, MOI.ConstraintDual(), ci1),
        atol = 1e-4,
    )
    @test isapprox(
        MOI.get(optimizer, MOI.ConstraintDual(), cz),
        0.5 * MOI.get(optimizer, MOI.ConstraintDual(), ci2),
        atol = 1e-4,
    )

    MOI.set(optimizer, MOI.ConstraintSet(), cw, POI.Parameter(2.0))
    MOI.set(optimizer, MOI.ConstraintSet(), cy, POI.Parameter(1.0))
    MOI.set(optimizer, MOI.ConstraintSet(), cz, POI.Parameter(1.0))

    MOI.optimize!(optimizer)

    @test isapprox.(MOI.get(optimizer, MOI.ObjectiveValue()), 7.0, atol = ATOL)
    @test MOI.get.(optimizer, MOI.VariablePrimal(), x) == [0.0, 1.0]

    @test isapprox(
        MOI.get(optimizer, MOI.ConstraintDual(), cy),
        -9.0,
        atol = ATOL,
    )
    @test isapprox(
        MOI.get(optimizer, MOI.ConstraintDual(), cz),
        -0.0,
        atol = ATOL,
    )
    @test isapprox(
        MOI.get(optimizer, MOI.ConstraintDual(), cw),
        2.0,
        atol = ATOL,
    )

    MOI.set(optimizer, MOI.ConstraintSet(), cw, POI.Parameter(0.0))

    MOI.optimize!(optimizer)

    @test isapprox.(MOI.get(optimizer, MOI.ObjectiveValue()), 3.0, atol = ATOL)
    @test MOI.get.(optimizer, MOI.VariablePrimal(), x) == [0.0, 1.0]

    @test isapprox(
        MOI.get(optimizer, MOI.ConstraintDual(), cy),
        -9.0,
        atol = ATOL,
    )
    @test isapprox(
        MOI.get(optimizer, MOI.ConstraintDual(), cz),
        -0.0,
        atol = ATOL,
    )
    @test isapprox(
        MOI.get(optimizer, MOI.ConstraintDual(), cw),
        2.0,
        atol = ATOL,
    )

    MOI.set(optimizer, MOI.ConstraintSet(), cy, POI.Parameter(-5.0))
    MOI.optimize!(optimizer)
    @test isapprox.(MOI.get(optimizer, MOI.ObjectiveValue()), 14.0, atol = ATOL)
<<<<<<< HEAD
    @test isapprox(MOI.get.(optimizer, MOI.VariablePrimal(), x), [3.5, 0.0], atol = ATOL)

    @test isapprox(MOI.get(optimizer, MOI.ConstraintDual(), cy), 0, atol = ATOL)
    @test isapprox(MOI.get(optimizer, MOI.ConstraintDual(), cz), -2, atol = ATOL)

=======
    @test isapprox(
        MOI.get.(optimizer, MOI.VariablePrimal(), x),
        [3.5, 0.0],
        atol = ATOL,
    )

    @test isapprox(MOI.get(optimizer, MOI.ConstraintDual(), cy), 0, atol = ATOL)
    @test isapprox(
        MOI.get(optimizer, MOI.ConstraintDual(), cz),
        -2,
        atol = ATOL,
    )
>>>>>>> 2ac81b0a
end<|MERGE_RESOLUTION|>--- conflicted
+++ resolved
@@ -44,15 +44,11 @@
         MOI.ScalarAffineTerm.([c[1], c[2], 3.0], [x[1], x[2], w]),
         0.0,
     )
-<<<<<<< HEAD
-    MOI.set(optimizer, MOI.ObjectiveFunction{MOI.ScalarAffineFunction{Float64}}(), obj_func)
-=======
     MOI.set(
         optimizer,
         MOI.ObjectiveFunction{MOI.ScalarAffineFunction{Float64}}(),
         obj_func,
     )
->>>>>>> 2ac81b0a
     MOI.set(optimizer, MOI.ObjectiveSense(), MOI.MAX_SENSE)
 
     MOI.optimize!(optimizer)
@@ -61,15 +57,6 @@
 
     MOI.get(optimizer, MOI.PrimalStatus())
 
-<<<<<<< HEAD
-    @test isapprox.(MOI.get(optimizer, MOI.ObjectiveValue()), 28 / 3, atol = ATOL)
-    @test isapprox.(MOI.get(optimizer, MOI.VariablePrimal(), x[1]), 4 / 3, atol = ATOL)
-    @test isapprox.(MOI.get(optimizer, MOI.VariablePrimal(), x[2]), 4 / 3, atol = ATOL)
-
-    @test isapprox(MOI.get(optimizer, MOI.ConstraintDual(), cy), -5 / 3, atol = ATOL)
-    @test isapprox(MOI.get(optimizer, MOI.ConstraintDual(), cz), -2 / 3, atol = ATOL)
-    @test isapprox(MOI.get(optimizer, MOI.ConstraintDual(), cw), 3.0, atol = ATOL)
-=======
     @test isapprox.(
         MOI.get(optimizer, MOI.ObjectiveValue()),
         28 / 3,
@@ -101,7 +88,6 @@
         3.0,
         atol = ATOL,
     )
->>>>>>> 2ac81b0a
 
     MOI.get(optimizer, MOI.VariablePrimal(), w)
     MOI.get(optimizer, MOI.VariablePrimal(), y)
@@ -120,11 +106,6 @@
     @test isapprox.(MOI.get(optimizer, MOI.ObjectiveValue()), 13.0, atol = ATOL)
     @test MOI.get.(optimizer, MOI.VariablePrimal(), x) == [1.0, 1.0]
 
-<<<<<<< HEAD
-    @test isapprox(MOI.get(optimizer, MOI.ConstraintDual(), cy), -5 / 3, atol = ATOL)
-    @test isapprox(MOI.get(optimizer, MOI.ConstraintDual(), cz), -2 / 3, atol = ATOL)
-    @test isapprox(MOI.get(optimizer, MOI.ConstraintDual(), cw), 3.0, atol = ATOL)
-=======
     @test isapprox(
         MOI.get(optimizer, MOI.ConstraintDual(), cy),
         -5 / 3,
@@ -140,7 +121,6 @@
         3.0,
         atol = ATOL,
     )
->>>>>>> 2ac81b0a
 
     MOI.set(optimizer, MOI.ConstraintSet(), cw, POI.Parameter(0.0))
 
@@ -158,16 +138,11 @@
     @test MOI.get.(optimizer, MOI.VariablePrimal(), x) == [3.0, 0.0]
 
     @test isapprox(MOI.get(optimizer, MOI.ConstraintDual(), cy), 0, atol = ATOL)
-<<<<<<< HEAD
-    @test isapprox(MOI.get(optimizer, MOI.ConstraintDual(), cz), -4, atol = ATOL)
-
-=======
     @test isapprox(
         MOI.get(optimizer, MOI.ConstraintDual(), cz),
         -4,
         atol = ATOL,
     )
->>>>>>> 2ac81b0a
 end
 
 @testset "Production Problem variation on parameters for duals" begin
@@ -216,15 +191,11 @@
         MOI.ScalarAffineTerm.([c[1], c[2], 2.0], [x[1], x[2], w]),
         0.0,
     )
-<<<<<<< HEAD
-    MOI.set(optimizer, MOI.ObjectiveFunction{MOI.ScalarAffineFunction{Float64}}(), obj_func)
-=======
     MOI.set(
         optimizer,
         MOI.ObjectiveFunction{MOI.ScalarAffineFunction{Float64}}(),
         obj_func,
     )
->>>>>>> 2ac81b0a
     MOI.set(optimizer, MOI.ObjectiveSense(), MOI.MAX_SENSE)
 
     MOI.optimize!(optimizer)
@@ -233,15 +204,6 @@
 
     MOI.get(optimizer, MOI.PrimalStatus())
 
-<<<<<<< HEAD
-    @test isapprox(MOI.get(optimizer, MOI.ObjectiveValue()), 28 / 3, atol = ATOL)
-    @test isapprox(MOI.get(optimizer, MOI.VariablePrimal(), x[1]), 4 / 3, atol = ATOL)
-    @test isapprox(MOI.get(optimizer, MOI.VariablePrimal(), x[2]), 4 / 3, atol = ATOL)
-
-    @test isapprox(MOI.get(optimizer, MOI.ConstraintDual(), cy), -5, atol = ATOL)
-    @test isapprox(MOI.get(optimizer, MOI.ConstraintDual(), cz), -2 / 6, atol = ATOL)
-    @test isapprox(MOI.get(optimizer, MOI.ConstraintDual(), cw), 2.0, atol = ATOL)
-=======
     @test isapprox(
         MOI.get(optimizer, MOI.ObjectiveValue()),
         28 / 3,
@@ -273,7 +235,6 @@
         2.0,
         atol = ATOL,
     )
->>>>>>> 2ac81b0a
 
     @test isapprox(
         MOI.get(optimizer, MOI.ConstraintDual(), cy),
@@ -337,13 +298,6 @@
     MOI.set(optimizer, MOI.ConstraintSet(), cy, POI.Parameter(-5.0))
     MOI.optimize!(optimizer)
     @test isapprox.(MOI.get(optimizer, MOI.ObjectiveValue()), 14.0, atol = ATOL)
-<<<<<<< HEAD
-    @test isapprox(MOI.get.(optimizer, MOI.VariablePrimal(), x), [3.5, 0.0], atol = ATOL)
-
-    @test isapprox(MOI.get(optimizer, MOI.ConstraintDual(), cy), 0, atol = ATOL)
-    @test isapprox(MOI.get(optimizer, MOI.ConstraintDual(), cz), -2, atol = ATOL)
-
-=======
     @test isapprox(
         MOI.get.(optimizer, MOI.VariablePrimal(), x),
         [3.5, 0.0],
@@ -356,5 +310,4 @@
         -2,
         atol = ATOL,
     )
->>>>>>> 2ac81b0a
 end