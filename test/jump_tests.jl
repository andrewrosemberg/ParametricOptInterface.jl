@testset "JuMP direct model - Linear Constraints - Affine parameters" begin
    optimizer = POI.ParametricOptimizer(GLPK.Optimizer())

    model = direct_model(optimizer)

    @variable(model, x[i = 1:2] >= 0)

    @variable(model, y in POI.Parameter(0))
    @variable(model, w in POI.Parameter(0))
    @variable(model, z in POI.Parameter(0))

    @constraint(model, 2 * x[1] + x[2] + y <= 4)
    @constraint(model, 1 * x[1] + 2 * x[2] + z <= 4)

    @objective(model, Max, 4 * x[1] + 3 * x[2] + w)

    optimize!(model)

    @test isapprox.(value(x[1]), 4.0 / 3.0, atol = ATOL)
    @test isapprox.(value(x[2]), 4.0 / 3.0, atol = ATOL)
    @test isapprox.(value(y), 0, atol = ATOL)

    # ===== Set parameter value =====
    MOI.set(model, POI.ParameterValue(), y, 2.0)
    optimize!(model)

    @test isapprox.(value(x[1]), 0.0, atol = ATOL)
    @test isapprox.(value(x[2]), 2.0, atol = ATOL)
    @test isapprox.(value(y), 2.0, atol = ATOL)
end

@testset "JuMP direct model - Linear Constraints - Parameter x variable" begin
    optimizer = POI.ParametricOptimizer(GLPK.Optimizer())

    model = direct_model(optimizer)

    @variable(model, x[i = 1:2] >= 0)

    @variable(model, y in POI.Parameter(0))
    @variable(model, w in POI.Parameter(0))
    @variable(model, z in POI.Parameter(0))

    @constraint(model, 2 * x[1] + x[2] + y <= 4)
    @constraint(model, (1 + y) * x[1] + 2 * x[2] + z <= 4)

    @objective(model, Max, 4 * x[1] + 3 * x[2] + w)

    optimize!(model)

    @test isapprox.(value(x[1]), 4.0 / 3.0, atol = ATOL)
    @test isapprox.(value(x[2]), 4.0 / 3.0, atol = ATOL)
    @test isapprox.(value(y), 0, atol = ATOL)

    # ===== Set parameter value =====
    MOI.set(model, POI.ParameterValue(), y, 2.0)
    optimize!(model)

    @test isapprox.(value(x[1]), 0.0, atol = ATOL)
    @test isapprox.(value(x[2]), 2.0, atol = ATOL)
    @test isapprox.(value(y), 2.0, atol = ATOL)
end

@testset "JuMP - Linear Constraints - Affine parameters" begin
    model = Model(() -> POI.ParametricOptimizer(GLPK.Optimizer()))

    @variable(model, x[i = 1:2] >= 0)

    @variable(model, y in POI.Parameter(0))
    @variable(model, w in POI.Parameter(0))
    @variable(model, z in POI.Parameter(0))

    @constraint(model, 2 * x[1] + x[2] + y <= 4)
    @constraint(model, 1 * x[1] + 2 * x[2] + z <= 4)

    @objective(model, Max, 4 * x[1] + 3 * x[2] + w)

    optimize!(model)

    @test isapprox.(value(x[1]), 4.0 / 3.0, atol = ATOL)
    @test isapprox.(value(x[2]), 4.0 / 3.0, atol = ATOL)
    @test isapprox.(value(y), 0, atol = ATOL)

    # ===== Set parameter value =====
    MOI.set(model, POI.ParameterValue(), y, 2.0)
    optimize!(model)

    @test isapprox.(value(x[1]), 0.0, atol = ATOL)
    @test isapprox.(value(x[2]), 2.0, atol = ATOL)
    @test isapprox.(value(y), 2.0, atol = ATOL)
end

@testset "JuMP - Linear Constraints - Parameter x variable" begin
    model = Model(() -> POI.ParametricOptimizer(GLPK.Optimizer()))

    @variable(model, x[i = 1:2] >= 0)

    @variable(model, y in POI.Parameter(0))
    @variable(model, w in POI.Parameter(0))
    @variable(model, z in POI.Parameter(0))

    @constraint(model, 2 * x[1] + x[2] + y <= 4)
    @constraint(model, (1 + y) * x[1] + 2 * x[2] + z <= 4)

    @objective(model, Max, 4 * x[1] + 3 * x[2] + w)

    optimize!(model)

<<<<<<< HEAD
    @test_broken isapprox.(value(x[1]), 4.0 / 3.0, atol = ATOL)
    @test_broken isapprox.(value(x[2]), 4.0 / 3.0, atol = ATOL)
    @test_broken isapprox.(value(y), 0, atol = ATOL)
=======
    @test isapprox.(value(x[1]), 4.0/3.0, atol = ATOL)
    @test isapprox.(value(x[2]), 4.0/3.0, atol = ATOL)
    @test isapprox.(value(y), 0, atol = ATOL)
>>>>>>> b3209b83

    # ===== Set parameter value =====
    MOI.set(model, POI.ParameterValue(), y, 2.0)
    optimize!(model)

    @test isapprox.(value(x[1]), 0.0, atol = ATOL)
    @test isapprox.(value(x[2]), 2.0, atol = ATOL)
    @test isapprox.(value(y), 2.0, atol = ATOL)
end<|MERGE_RESOLUTION|>--- conflicted
+++ resolved
@@ -105,15 +105,9 @@
 
     optimize!(model)
 
-<<<<<<< HEAD
-    @test_broken isapprox.(value(x[1]), 4.0 / 3.0, atol = ATOL)
-    @test_broken isapprox.(value(x[2]), 4.0 / 3.0, atol = ATOL)
-    @test_broken isapprox.(value(y), 0, atol = ATOL)
-=======
     @test isapprox.(value(x[1]), 4.0/3.0, atol = ATOL)
     @test isapprox.(value(x[2]), 4.0/3.0, atol = ATOL)
     @test isapprox.(value(y), 0, atol = ATOL)
->>>>>>> b3209b83
 
     # ===== Set parameter value =====
     MOI.set(model, POI.ParameterValue(), y, 2.0)
@@ -121,5 +115,4 @@
 
     @test isapprox.(value(x[1]), 0.0, atol = ATOL)
     @test isapprox.(value(x[2]), 2.0, atol = ATOL)
-    @test isapprox.(value(y), 2.0, atol = ATOL)
-end+    @test isapprox.(value(y), 2.0, atol = ATOL)