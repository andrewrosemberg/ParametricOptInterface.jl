--- conflicted
+++ resolved
@@ -388,7 +388,6 @@
 
 Users that just want everything to work can use the default value `POI.ONLY_CONSTRAINTS` or try to use `POI.BOUNDS_AND_CONSTRAINTS` and leave it to ParametricOptInterface to interpret the constraints as bounds when applicable and linear constraints otherwise.
 
-<<<<<<< HEAD
 ## JuMP Example - Parameters multiplying Quadratic terms
 
 Let's get the same MOI example
@@ -441,7 +440,6 @@
 isapprox(value(x), 4/3, atol=1e-4)
 isapprox(value(y), 4/3, atol=1e-4)
 ```
-=======
 ## JuMP Example - Non Linear Programming (NLP)
 
 POI currently works with NLPs when users wish to add the parameters to the non-NL constraints or objective. This means that POI works with models like this one:
@@ -501,5 +499,4 @@
 @NLobjective(model, Min, x^2)
 ```
 
-This use case should help users diminsh the time of making model modifications and re-solve the model. To increase the performance users that are familiar with [JuMP direct mode](https://jump.dev/JuMP.jl/stable/manual/models/#Direct-mode) can also use it.
->>>>>>> 9f4a7c96
+This use case should help users diminsh the time of making model modifications and re-solve the model. To increase the performance users that are familiar with [JuMP direct mode](https://jump.dev/JuMP.jl/stable/manual/models/#Direct-mode) can also use it.