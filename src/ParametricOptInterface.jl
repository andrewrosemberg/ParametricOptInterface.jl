module ParametricOptInterface

using MathOptInterface

const MOI = MathOptInterface

const PARAMETER_INDEX_THRESHOLD = 1_000_000_000_000_000_000

@enum ConstraintsInterpretationCode ONLY_CONSTRAINTS ONLY_BOUNDS BOUNDS_AND_CONSTRAINTS

"""
    Parameter(val::Float64)

The `Parameter` structure stores the numerical value associated to a given
parameter.

## Example

```julia-repl
julia> ParametricOptInterface.Parameter(5)
ParametricOptInterface.Parameter(5)
```
"""
struct Parameter <: MOI.AbstractScalarSet
    val::Float64
end

# Utilities for using a CleverDict in Parameters
struct ParameterIndex
    index::Int64
end
function MOI.Utilities.CleverDicts.index_to_key(
    ::Type{ParameterIndex},
    index::Int64,
)
    return ParameterIndex(index)
end
function MOI.Utilities.CleverDicts.key_to_index(key::ParameterIndex)
    return key.index
end
function p_idx(vi::MOI.VariableIndex)
    return ParameterIndex(vi.value - PARAMETER_INDEX_THRESHOLD)
end

"""
    Optimizer{T, OT <: MOI.ModelLike} <: MOI.AbstractOptimizer

Declares a `Optimizer`, which allows the handling of parameters in a
optimization model.

## Keyword arguments

- `evaluate_duals::Bool`: If `true`, evaluates the dual of parameters. Users might want to set it to `false ``
  to increase performance when the duals of parameters are not necessary. Defaults to `true`.

- `constraints_interpretation`: Decides how to interpret constraints with `ScalarAffineFunctions`. More details
  are in [`POI.ConstraintsInterpretation`](@ref) and [JuMP Example - Dealing with parametric expressions as variable bounds](@ref).
  Defaults to `ONLY_CONSTRAINTS`.

- `save_original_objective_and_constraints`: If `true`` saves the orginal function and set of the constraints
  as well as the original objective function inside [`POI.Optimizer`](@ref). This is useful for printing the model
  but greatly increases the memory footprint. Users might want to set it to `false` to increase performance
  in applications where you don't need to query the original expressions provided to the model in constraints
  or in the objective. Note that this might break printing or queries such as `MOI.get(model, MOI.ConstraintFunction(), c)`.
  Defaults to `true`.

## Example

```julia-repl
julia> ParametricOptInterface.Optimizer(GLPK.Optimizer())
ParametricOptInterface.Optimizer{Float64,GLPK.Optimizer}
```
"""
mutable struct Optimizer{T,OT<:MOI.ModelLike} <: MOI.AbstractOptimizer
    optimizer::OT
    parameters::MOI.Utilities.CleverDicts.CleverDict{
        ParameterIndex,
        T,
        typeof(MOI.Utilities.CleverDicts.key_to_index),
        typeof(MOI.Utilities.CleverDicts.index_to_key),
    }
    parameters_name::Dict{MOI.VariableIndex,String}
    # The updated_parameters dictionary has the same dimension of the 
    # parameters dictionary and if the value stored is a NaN is means
    # that the parameter has not been updated.
    updated_parameters::MOI.Utilities.CleverDicts.CleverDict{
        ParameterIndex,
        T,
        typeof(MOI.Utilities.CleverDicts.key_to_index),
        typeof(MOI.Utilities.CleverDicts.index_to_key),
    }
    variables::MOI.Utilities.CleverDicts.CleverDict{
        MOI.VariableIndex,
        MOI.VariableIndex,
        typeof(MOI.Utilities.CleverDicts.key_to_index),
        typeof(MOI.Utilities.CleverDicts.index_to_key),
    }
    last_variable_index_added::Int64
    last_parameter_index_added::Int64
    # Store the constraint function and set passed to POI by MOI
    original_constraint_function_and_set_cache::Dict{
        MOI.ConstraintIndex,
        Tuple{MOI.AbstractFunction,MOI.AbstractSet},
    }
    # Store the map for SAFs that might be transformed into VI
    affine_added_cache::MOI.Utilities.DoubleDicts.DoubleDict{
        MOI.ConstraintIndex,
    }
    last_affine_added::Int64
    # Store reference to parameters of affine constraints with parameters: v + p
    affine_constraint_cache::MOI.Utilities.DoubleDicts.DoubleDict{
        Vector{MOI.ScalarAffineTerm{Float64}},
    }
    # Store reference quadratic constraints with parameter * variable constraints: p * v
    quadratic_constraint_cache_pv::MOI.Utilities.DoubleDicts.DoubleDict{
        Vector{MOI.ScalarQuadraticTerm{Float64}},
    }
    # Store reference quadratic constraints with parameter * variable constraints: p * v
    quadratic_constraint_cache_pp::MOI.Utilities.DoubleDicts.DoubleDict{
        Vector{MOI.ScalarQuadraticTerm{Float64}},
    }
    # Store reference to constraints with quad_variable_term + affine_with_parameters: v * v + p
    quadratic_constraint_cache_pc::MOI.Utilities.DoubleDicts.DoubleDict{
        Vector{MOI.ScalarAffineTerm{Float64}},
    }
    # Store the reference to variables in the scalar affine part that are 
    # multiplied by parameters in the scalar quadratic terms.
    # i.e.
    # If we have a constraint function with both scalar quadratic terms and 
    # scalar affine terms such as p_1 * v_1 + 2.0 * v_1
    # When we need to update the constraint coefficient after updating the parameter 
    # we must do (new_p_1 + 2.0) * v_1
    # This cache is storing the 2.0 * v_1 part.
    quadratic_constraint_variables_associated_to_parameters_cache::MOI.Utilities.DoubleDicts.DoubleDict{
        Vector{MOI.ScalarAffineTerm{T}},
    }
    # Store the map for SQFs that might be transformed into SAF
    # for instance p*p + var -> ScalarAffine(var)
    quadratic_added_cache::Dict{MOI.ConstraintIndex,MOI.ConstraintIndex}
    # Store parametric expressions for product of variables
    quadratic_objective_cache_product::Dict{
        Tuple{MOI.VariableIndex,MOI.VariableIndex},
        MOI.AbstractFunction,
    }
    last_quad_add_added::Int64
    vector_constraint_cache::MOI.Utilities.DoubleDicts.DoubleDict{
        Vector{MOI.VectorAffineTerm{Float64}},
    }
    # Ditto from the constraint caches but for the objective function
    original_objective_function::MOI.AbstractFunction
    affine_objective_cache::Vector{MOI.ScalarAffineTerm{T}}
    quadratic_objective_cache_pv::Vector{MOI.ScalarQuadraticTerm{T}}
    quadratic_objective_cache_pp::Vector{MOI.ScalarQuadraticTerm{T}}
    quadratic_objective_cache_pc::Vector{MOI.ScalarAffineTerm{T}}
    quadratic_objective_variables_associated_to_parameters_cache::Vector{
        MOI.ScalarAffineTerm{T},
    }
    multiplicative_parameters::Set{Int64}
    dual_value_of_parameters::Vector{Float64}
    evaluate_duals::Bool
    number_of_parameters_in_model::Int64
    constraints_interpretation::ConstraintsInterpretationCode
    save_original_objective_and_constraints::Bool
    function Optimizer(
        optimizer::OT;
        evaluate_duals::Bool = true,
        save_original_objective_and_constraints::Bool = true,
    ) where {OT}
        return new{Float64,OT}(
            optimizer,
            MOI.Utilities.CleverDicts.CleverDict{ParameterIndex,Float64}(
                MOI.Utilities.CleverDicts.key_to_index,
                MOI.Utilities.CleverDicts.index_to_key,
            ),
            Dict{MOI.VariableIndex,String}(),
            MOI.Utilities.CleverDicts.CleverDict{ParameterIndex,Float64}(
                MOI.Utilities.CleverDicts.key_to_index,
                MOI.Utilities.CleverDicts.index_to_key,
            ),
            MOI.Utilities.CleverDicts.CleverDict{
                MOI.VariableIndex,
                MOI.VariableIndex,
            }(
                MOI.Utilities.CleverDicts.key_to_index,
                MOI.Utilities.CleverDicts.index_to_key,
            ),
            0,
            PARAMETER_INDEX_THRESHOLD,
            Dict{
                MOI.ConstraintIndex,
                Tuple{MOI.AbstractFunction,MOI.AbstractSet},
            }(),
            MOI.Utilities.DoubleDicts.DoubleDict{MOI.ConstraintIndex}(),
            0,
            MOI.Utilities.DoubleDicts.DoubleDict{
                Vector{MOI.ScalarAffineTerm{Float64}},
            }(),
            MOI.Utilities.DoubleDicts.DoubleDict{
                Vector{MOI.ScalarQuadraticTerm{Float64}},
            }(),
            MOI.Utilities.DoubleDicts.DoubleDict{
                Vector{MOI.ScalarQuadraticTerm{Float64}},
            }(),
            MOI.Utilities.DoubleDicts.DoubleDict{
                Vector{MOI.ScalarAffineTerm{Float64}},
            }(),
            MOI.Utilities.DoubleDicts.DoubleDict{
                Vector{MOI.ScalarAffineTerm{Float64}},
            }(),
            Dict{MOI.ConstraintIndex,MOI.ConstraintIndex}(),
            Dict{
                Tuple{MOI.VariableIndex,MOI.VariableIndex},
                MOI.AbstractFunction,
            }(),
            0,
            MOI.Utilities.DoubleDicts.DoubleDict{
                Vector{MOI.VectorAffineTerm{Float64}},
            }(),
            MOI.VariableIndex(-1),
            Vector{MOI.ScalarAffineTerm{Float64}}(),
            Vector{MOI.ScalarQuadraticTerm{Float64}}(),
            Vector{MOI.ScalarQuadraticTerm{Float64}}(),
            Vector{MOI.ScalarAffineTerm{Float64}}(),
            Vector{MOI.ScalarAffineTerm{Float64}}(),
            Set{Int64}(),
            Vector{Float64}(),
            evaluate_duals,
            0,
            ONLY_CONSTRAINTS,
            save_original_objective_and_constraints,
        )
    end
end

include("utils.jl")
include("duals.jl")
include("update_parameters.jl")

function MOI.is_empty(model::Optimizer)
    return MOI.is_empty(model.optimizer) &&
           isempty(model.parameters) &&
           isempty(model.parameters_name) &&
           isempty(model.variables) &&
           isempty(model.updated_parameters) &&
           isempty(model.variables) &&
           model.last_variable_index_added == 0 &&
           model.last_parameter_index_added == PARAMETER_INDEX_THRESHOLD &&
           isempty(model.original_constraint_function_and_set_cache) &&
           isempty(model.affine_added_cache) &&
           model.last_affine_added == 0 &&
           isempty(model.affine_constraint_cache) &&
           isempty(model.quadratic_constraint_cache_pv) &&
           isempty(model.quadratic_constraint_cache_pp) &&
           isempty(model.quadratic_constraint_cache_pc) &&
           isempty(
               model.quadratic_constraint_variables_associated_to_parameters_cache,
           ) &&
           isempty(model.quadratic_added_cache) &&
           isempty(model.quadratic_objective_cache_product) &&
           model.last_quad_add_added == 0 &&
           model.original_objective_function == MOI.VariableIndex(-1) &&
           isempty(model.affine_objective_cache) &&
           isempty(model.quadratic_objective_cache_pv) &&
           isempty(model.quadratic_objective_cache_pp) &&
           isempty(model.quadratic_objective_cache_pc) &&
           isempty(
               model.quadratic_objective_variables_associated_to_parameters_cache,
           ) &&
           isempty(model.dual_value_of_parameters) &&
           model.number_of_parameters_in_model == 0
end

function MOI.supports_constraint(
    model::Optimizer,
    F::Union{
        Type{MOI.VariableIndex},
        Type{MOI.ScalarAffineFunction{T}},
        Type{MOI.VectorOfVariables},
        Type{MOI.VectorAffineFunction{T}},
    },
    S::Type{<:MOI.AbstractSet},
) where {T}
    return MOI.supports_constraint(model.optimizer, F, S)
end

function MOI.supports_constraint(
    model::Optimizer,
    ::Type{MOI.ScalarQuadraticFunction{T}},
    S::Type{<:MOI.AbstractSet},
) where {T}
    return MOI.supports_constraint(
        model.optimizer,
        MOI.ScalarAffineFunction{T},
        S,
    )
end

function MOI.supports_constraint(
    model::Optimizer,
    ::Type{MOI.VectorQuadraticFunction{T}},
    S::Type{<:MOI.AbstractSet},
) where {T}
    return MOI.supports_constraint(
        model.optimizer,
        MOI.VectorAffineFunction{T},
        S,
    )
end

function MOI.supports(
    model::Optimizer,
    attr::Union{
        MOI.ObjectiveSense,
        MOI.ObjectiveFunction{MOI.VariableIndex},
        MOI.ObjectiveFunction{MOI.ScalarAffineFunction{T}},
    },
) where {T}
    return MOI.supports(model.optimizer, attr)
end

function MOI.supports(model::Optimizer, ::MOI.NLPBlock)
    return MOI.supports(model.optimizer, MOI.NLPBlock())
end

function MOI.set(model::Optimizer, ::MOI.NLPBlock, nlp_data::MOI.NLPBlockData)
    return MOI.set(model.optimizer, MOI.NLPBlock(), nlp_data)
end

function MOI.supports(
    model::Optimizer,
    ::MOI.ObjectiveFunction{MOI.ScalarQuadraticFunction{T}},
) where {T}
    return MOI.supports(
        model.optimizer,
        MOI.ObjectiveFunction{MOI.ScalarAffineFunction{T}}(),
    )
end

function MOI.supports_incremental_interface(model::Optimizer)
    return MOI.supports_incremental_interface(model.optimizer)
end
function MOI.supports(model::Optimizer, ::MOI.Name)
    return MOI.supports(model.optimizer, MOI.Name())
end
function MOI.get(model::Optimizer, ::MOI.ListOfModelAttributesSet)
    return MOI.get(model.optimizer, MOI.ListOfModelAttributesSet())
end
MOI.get(model::Optimizer, ::MOI.Name) = MOI.get(model.optimizer, MOI.Name())
function MOI.set(model::Optimizer, ::MOI.Name, name::String)
    return MOI.set(model.optimizer, MOI.Name(), name)
end
function MOI.get(model::Optimizer, ::MOI.ListOfVariableIndices)
    return MOI.get(model.optimizer, MOI.ListOfVariableIndices())
end
function MOI.get(model::Optimizer, ::MOI.ListOfVariableAttributesSet)
    return MOI.get(model.optimizer, MOI.ListOfVariableAttributesSet())
end
function MOI.get(
    model::Optimizer,
    ::MOI.ListOfConstraintAttributesSet{F,S},
) where {F,S}
    if F === MOI.ScalarQuadraticFunction
        error(
            "MOI.ListOfConstraintAttributesSet is not implemented for ScalarQuadraticFunction.",
        )
    end
    return MOI.get(model.optimizer, MOI.ListOfConstraintAttributesSet{F,S}())
end
function MOI.set(
    model::Optimizer,
    ::MOI.ConstraintFunction,
    c::MOI.ConstraintIndex{F,S},
    f::F,
) where {F,S}
    MOI.set(model.optimizer, MOI.ConstraintFunction(), c, f)
    return
end
function MOI.set(
    model::Optimizer,
    ::MOI.ConstraintSet,
    c::MOI.ConstraintIndex{F,S},
    s::S,
) where {F,S}
    MOI.set(model.optimizer, MOI.ConstraintSet(), c, s)
    return
end
function MOI.modify(
    model::Optimizer,
    c::MOI.ConstraintIndex{F,S},
    chg::MOI.ScalarCoefficientChange{Float64},
) where {F,S}
    MOI.modify(model.optimizer, c, chg)
    return
end
function MOI.modify(
    model::Optimizer,
    c::MOI.ObjectiveFunction{F},
    chg::MOI.ScalarCoefficientChange{Float64},
) where {F<:MathOptInterface.AbstractScalarFunction}
    MOI.modify(model.optimizer, c, chg)
    return
end
function MOI.modify(
    model::Optimizer,
    c::MOI.ObjectiveFunction{F},
    chg::MOI.ScalarConstantChange{Float64},
) where {F<:MathOptInterface.AbstractScalarFunction}
    MOI.modify(model.optimizer, c, chg)
    return
end

function MOI.empty!(model::Optimizer{T}) where {T}
    MOI.empty!(model.optimizer)
    empty!(model.parameters)
    empty!(model.parameters_name)
    empty!(model.updated_parameters)
    empty!(model.variables)
    model.last_variable_index_added = 0
    model.last_parameter_index_added = PARAMETER_INDEX_THRESHOLD
    empty!(model.original_constraint_function_and_set_cache)
    empty!(model.affine_added_cache)
    model.last_affine_added = 0
    empty!(model.affine_constraint_cache)
    empty!(model.quadratic_constraint_cache_pv)
    empty!(model.quadratic_constraint_cache_pp)
    empty!(model.quadratic_constraint_cache_pc)
    empty!(model.quadratic_constraint_variables_associated_to_parameters_cache)
    empty!(model.quadratic_added_cache)
    empty!(model.quadratic_objective_cache_product)
    model.last_quad_add_added = 0
    model.original_objective_function = MOI.VariableIndex(-1)
    empty!(model.vector_constraint_cache)
    empty!(model.affine_objective_cache)
    empty!(model.quadratic_objective_cache_pv)
    empty!(model.quadratic_objective_cache_pp)
    empty!(model.quadratic_objective_cache_pc)
    empty!(model.quadratic_objective_variables_associated_to_parameters_cache)
    empty!(model.dual_value_of_parameters)
    model.number_of_parameters_in_model = 0
    return
end

function MOI.set(
    model::Optimizer,
    attr::MOI.VariableName,
    v::MOI.VariableIndex,
    name::String,
)
    if is_parameter_in_model(model, v)
        model.parameters_name[v] = name
    else
        MOI.set(model.optimizer, attr, v, name)
    end
    return
end

function MOI.get(model::Optimizer, attr::MOI.VariableName, v::MOI.VariableIndex)
    if is_parameter_in_model(model, v)
        return get(model.parameters_name, v, "")
    else
        return MOI.get(model.optimizer, attr, v)
    end
end

function MOI.get(model::Optimizer, tp::Type{MOI.VariableIndex}, attr::String)
    return MOI.get(model.optimizer, tp, attr)
end

function MOI.get(model::Optimizer, attr::MOI.ObjectiveBound)
    return MOI.get(model.optimizer, attr)
end

function MOI.supports(
    model::Optimizer,
    attr::MOI.VariableName,
    tp::Type{MOI.VariableIndex},
)
    return MOI.supports(model.optimizer, attr, tp)
end

function MOI.set(
    model::Optimizer,
    attr::MOI.ConstraintName,
    c::MOI.ConstraintIndex,
    name::String,
)
    MOI.set(model.optimizer, attr, c, name)
    return
end

function MOI.get(
    model::Optimizer,
    attr::MOI.ConstraintName,
    c::MOI.ConstraintIndex,
)
    return MOI.get(model.optimizer, attr, c)
end

function MOI.get(
    model::Optimizer,
    attr::MOI.ConstraintName,
    c::MOI.ConstraintIndex{MOI.ScalarAffineFunction{T},S},
) where {T,S}
    moi_ci = get(model.affine_added_cache, c, c)
    # This SAF constraint was transformed into variable bound
    if typeof(moi_ci) === MOI.ConstraintIndex{MOI.VariableIndex,S}
        v = MOI.get(model.optimizer, MOI.ConstraintFunction(), moi_ci)
        variable_name = MOI.get(model.optimizer, MOI.VariableName(), v)
        return "ParametricBound_$(S)_$(variable_name)"
    else
        return MOI.get(model.optimizer, attr, moi_ci)
    end
end

function MOI.get(model::Optimizer, ::MOI.NumberOfVariables)
    return length(model.parameters) + length(model.variables)
end

function MOI.supports(
    model::Optimizer,
    attr::MOI.ConstraintName,
    tp::Type{<:MOI.ConstraintIndex},
)
    return MOI.supports(model.optimizer, attr, tp)
end

function MOI.get(
    model::Optimizer,
    attr::MOI.ConstraintFunction,
    ci::MOI.ConstraintIndex{F,S},
) where {F,S}
    if haskey(model.original_constraint_function_and_set_cache, ci)
        return model.original_constraint_function_and_set_cache[ci][1]
    else
        return MOI.get(model.optimizer, attr, ci)
    end
end

function MOI.get(
    model::Optimizer,
    tp::Type{MOI.ConstraintIndex{F,S}},
    attr::String,
) where {F,S}
    return MOI.get(model.optimizer, tp, attr)
end

function MOI.get(model::Optimizer, tp::Type{MOI.ConstraintIndex}, attr::String)
    return MOI.get(model.optimizer, tp, attr)
end

function MOI.is_valid(model::Optimizer, vi::MOI.VariableIndex)
    return MOI.is_valid(model.optimizer, vi)
end

function MOI.supports(model::Optimizer, ::MOI.NumberOfThreads)
    return MOI.supports(model.optimizer, MOI.NumberOfThreads())
end

function MOI.supports(model::Optimizer, ::MOI.TimeLimitSec)
    return MOI.supports(model.optimizer, MOI.TimeLimitSec())
end

function MOI.set(model::Optimizer, ::MOI.TimeLimitSec, value)
    MOI.set(model.optimizer, MOI.TimeLimitSec(), value)
    return
end

function MOI.get(model::Optimizer, ::MOI.TimeLimitSec)
    return MOI.get(model.optimizer, MOI.TimeLimitSec())
end

function MOI.get(model::Optimizer, ::MOI.SolveTimeSec)
    return MOI.get(model.optimizer, MOI.SolveTimeSec())
end

function MOI.supports(model::Optimizer, ::MOI.Silent)
    return MOI.supports(model.optimizer, MOI.Silent())
end

function MOI.set(model::Optimizer, ::MOI.Silent, value::Bool)
    MOI.set(model.optimizer, MOI.Silent(), value)
    return
end

MOI.get(model::Optimizer, ::MOI.Silent) = MOI.get(model.optimizer, MOI.Silent())

function MOI.get(model::Optimizer, ::MOI.RawStatusString)
    return MOI.get(model.optimizer, MOI.RawStatusString())
end

function MOI.get(model::Optimizer, ::MOI.NumberOfConstraints{F,S}) where {F,S}
    return length(MOI.get(model, MOI.ListOfConstraintIndices{F,S}()))
end

function MOI.get(
    model::Optimizer,
    attr::MOI.ConstraintSet,
    ci::MOI.ConstraintIndex{F,S},
) where {F,S}
    if haskey(model.original_constraint_function_and_set_cache, ci)
        return model.original_constraint_function_and_set_cache[ci][2]
    else
        MOI.throw_if_not_valid(model, ci)
        return MOI.get(model.optimizer, attr, ci)
    end
end

function MOI.get(model::Optimizer, attr::MOI.ObjectiveSense)
    return MOI.get(model.optimizer, attr)
end

function MOI.get(model::Optimizer, attr::MOI.ObjectiveFunctionType)
    return typeof(model.original_objective_function)
end

function MOI.get(
    model::Optimizer,
    attr::MOI.ObjectiveFunction{F},
) where {
    F<:Union{
        MOI.VariableIndex,
        MOI.ScalarAffineFunction{T},
        MOI.ScalarQuadraticFunction{T},
    },
} where {T}
    if !function_has_parameters(model, model.original_objective_function)
        return MOI.get(model.optimizer, attr)
    else
        if F === typeof(model.original_objective_function)
            return model.original_objective_function
        else
            throw(InexactError)
        end
    end
end

function MOI.get(model::Optimizer, attr::MOI.ResultCount)
    return MOI.get(model.optimizer, attr)
end

# In the AbstractBridgeOptimizer, we collect all the possible constraint types and them filter with NumberOfConstraints.
# If NumberOfConstraints is zero then we remove it from the list.
# Here, you can look over keys(quadratic_added_cache) and add the F-S types of all the keys in constraints.
# To implement NumberOfConstraints, you call NumberOfConstraints to the inner optimizer.
# Then you remove the number of constraints of that that in values(quadratic_added_cache)
function MOI.get(model::Optimizer, ::MOI.ListOfConstraintTypesPresent)
    inner_ctrs = MOI.get(model.optimizer, MOI.ListOfConstraintTypesPresent())
    if !has_quadratic_constraint_caches(model)
        return inner_ctrs
    end

    cache_keys = collect(keys(model.quadratic_added_cache))
    constraints = Set{Tuple{DataType,DataType}}()

    for (F, S) in inner_ctrs
        inner_index =
            MOI.get(model.optimizer, MOI.ListOfConstraintIndices{F,S}())
        cache_map_check =
            quadratic_constraint_cache_map_check.(model, inner_index)
        for type in typeof.(cache_keys[cache_map_check])
            push!(constraints, (type.parameters[1], type.parameters[2]))
        end
        # If not all the constraints are chached then also push the original type
        if !all(cache_map_check)
            push!(constraints, (F, S))
        end
    end

    return collect(constraints)
end

function MOI.get(
    model::Optimizer,
    attr::MOI.ListOfConstraintIndices{F,S},
) where {S,F<:Union{MOI.VectorOfVariables,MOI.VariableIndex}}
    return MOI.get(model.optimizer, attr)
end

function MOI.get(
    model::Optimizer,
    ::MOI.ListOfConstraintIndices{F,S},
) where {
    S<:MOI.AbstractSet,
    F<:Union{MOI.ScalarAffineFunction{T},MOI.VectorAffineFunction{T}},
} where {T}
    inner_index = MOI.get(model.optimizer, MOI.ListOfConstraintIndices{F,S}())
    if !has_quadratic_constraint_caches(model)
        return inner_index
    end

    cache_map_check = quadratic_constraint_cache_map_check(mode, inner_index)
    return inner_index[cache_map_check]
end

function MOI.get(
    model::Optimizer,
    ::MOI.ListOfConstraintIndices{F,S},
) where {S<:MOI.AbstractSet,F<:MOI.ScalarQuadraticFunction{T}} where {T}
    inner_index = MOI.ConstraintIndex{F,S}[]
    if MOI.supports_constraint(model.optimizer, F, S)
        inner_index =
            MOI.get(model.optimizer, MOI.ListOfConstraintIndices{F,S}())
        if !has_quadratic_constraint_caches(model)
            return inner_index
        end
    end

    quadratic_caches = [
        :quadratic_constraint_cache_pc,
        :quadratic_constraint_cache_pp,
        :quadratic_constraint_cache_pv,
        # JD: Check if this applies here
        # :quadratic_constraint_variables_associated_to_parameters_cache
    ]

    for field in quadratic_caches
        cache = getfield(model, field)
        push!(inner_index, keys(cache)...)
    end
    return inner_index
end

function MOI.supports_add_constrained_variable(::Optimizer, ::Type{Parameter})
    return true
end

function MOI.supports_add_constrained_variables(
    model::Optimizer,
    ::Type{MOI.Reals},
)
    return MOI.supports_add_constrained_variables(model.optimizer, MOI.Reals)
end

function MOI.add_variable(model::Optimizer)
    next_variable_index!(model)
    return MOI.Utilities.CleverDicts.add_item(
        model.variables,
        MOI.add_variable(model.optimizer),
    )
end

function MOI.add_constrained_variable(model::Optimizer, set::Parameter)
    next_parameter_index!(model)
    p = MOI.VariableIndex(model.last_parameter_index_added)
    MOI.Utilities.CleverDicts.add_item(model.parameters, set.val)
    cp = MOI.ConstraintIndex{MOI.VariableIndex,Parameter}(
        model.last_parameter_index_added,
    )
    MOI.Utilities.CleverDicts.add_item(model.updated_parameters, NaN)
    update_number_of_parameters!(model)
    return p, cp
end

function MOI.add_constraint(
    model::Optimizer,
    f::MOI.VariableIndex,
    set::MOI.AbstractScalarSet,
)
    if is_parameter_in_model(model, f)
        error("Cannot constrain a parameter")
    elseif !is_variable_in_model(model, f)
        error("Variable not in the model")
    end
    return MOI.add_constraint(model.optimizer, f, set)
end

function add_constraint_with_parameters_on_function(
    model::Optimizer,
    f::MOI.ScalarAffineFunction{T},
    set::S,
) where {T,S}
    vars, params, param_constant =
        separate_possible_terms_and_calculate_parameter_constant(model, f.terms)
    model.last_affine_added += 1
    if model.constraints_interpretation == ONLY_BOUNDS
        if (length(vars) == 1) && isone(MOI.coefficient(vars[1]))
            poi_ci =
                add_vi_constraint(model, vars, params, param_constant, f, set)
        else
            error(
                "It was not possible to interpret this constraint as a variable bound.",
            )
        end
    elseif model.constraints_interpretation == ONLY_CONSTRAINTS
        poi_ci = add_saf_constraint(model, vars, params, param_constant, f, set)
    elseif model.constraints_interpretation == BOUNDS_AND_CONSTRAINTS
        if (length(vars) == 1) && isone(MOI.coefficient(vars[1]))
            poi_ci =
                add_vi_constraint(model, vars, params, param_constant, f, set)
        else
            poi_ci =
                add_saf_constraint(model, vars, params, param_constant, f, set)
        end
    end
    if model.save_original_objective_and_constraints
        model.original_constraint_function_and_set_cache[poi_ci] = (f, set)
    end
    return poi_ci
end

function add_saf_constraint(
    model::Optimizer,
    vars::Vector{MOI.ScalarAffineTerm{T}},
    params::Vector{MOI.ScalarAffineTerm{T}},
    param_constant::T,
    f::MOI.ScalarAffineFunction{T},
    set::S,
) where {T,S}
    moi_ci = MOI.Utilities.normalize_and_add_constraint(
        model.optimizer,
        MOI.ScalarAffineFunction(vars, f.constant + param_constant),
        set,
    )
    poi_ci = create_new_poi_ci_and_save_affine_caches(model, params, moi_ci)
    return poi_ci
end

function add_vi_constraint(
    model::Optimizer,
    vars::Vector{MOI.ScalarAffineTerm{T}},
    params::Vector{MOI.ScalarAffineTerm{T}},
    param_constant::T,
    f::MOI.ScalarAffineFunction{T},
    set::S,
) where {T,S}
    moi_ci = MOI.Utilities.normalize_and_add_constraint(
        model.optimizer,
        MOI.VariableIndex(vars[1].variable.value),
        update_constant!(set, f.constant + param_constant),
    )
    poi_ci = create_new_poi_ci_and_save_affine_caches(model, params, moi_ci)
    return poi_ci
end

function create_new_poi_ci_and_save_affine_caches(
    model::Optimizer,
    params::Vector{MOI.ScalarAffineTerm{T}},
    moi_ci::MOI.ConstraintIndex{F,S},
) where {T,F,S}
    poi_ci = MOI.ConstraintIndex{MOI.ScalarAffineFunction{T},S}(
        model.last_affine_added,
    )
    model.affine_constraint_cache[poi_ci] = params
    model.affine_added_cache[poi_ci] = moi_ci
    return poi_ci
end

function MOI.add_constraint(
    model::Optimizer,
    f::MOI.ScalarAffineFunction{T},
    set::MOI.AbstractScalarSet,
) where {T}
    if !function_has_parameters(model, f)
        return MOI.add_constraint(model.optimizer, f, set)
    else
        return add_constraint_with_parameters_on_function(model, f, set)
    end
end

function MOI.get(
    model::Optimizer,
    attr::MOI.VariablePrimal,
    v::MOI.VariableIndex,
)
    if is_parameter_in_model(model, v)
        return model.parameters[p_idx(v)]
    elseif is_variable_in_model(model, v)
        return MOI.get(model.optimizer, attr, model.variables[v])
    else
        error("Variable not in the model")
    end
end

function MOI.get(
    model::Optimizer,
    attr::MOI.VariableBasisStatus,
    v::MOI.VariableIndex,
)
    if is_variable_in_model(model, v)
        return MOI.get(model.optimizer, attr, model.variables[v])
    else
        error("VariableBasisStatus is not supported for parameters.")
    end
end

function MOI.set(
    model::Optimizer,
    ::MOI.ConstraintSet,
    cp::MOI.ConstraintIndex{MOI.VariableIndex,Parameter},
    set::Parameter,
)
    p = MOI.VariableIndex(cp.value)
    if !is_parameter_in_model(model, p)
        error("Parameter not in the model")
    end
    return model.updated_parameters[p_idx(p)] = set.val
end

"""
    ParameterValue <: MOI.AbstractVariableAttribute

Attribute defined to set and get parameter values

# Example

```julia
MOI.set(model, POI.ParameterValue(), p, 2.0)
MOI.get(model, POI.ParameterValue(), p)
```
"""
struct ParameterValue <: MOI.AbstractVariableAttribute end

# We need a CachingOptimizer fallback to
# get ParameterValue working correctly on JuMP
# TODO: Think of a better solution for this

function MOI.set(
    opt::MOI.Utilities.CachingOptimizer,
    ::ParameterValue,
    var::MOI.VariableIndex,
    val::Float64,
)
    ci = MOI.ConstraintIndex{MOI.VariableIndex,Parameter}(var.value)
    set = MOI.set(opt, MOI.ConstraintSet(), ci, Parameter(val))
    return nothing
end

function MOI.set(
    model::Optimizer,
    ::ParameterValue,
    var::MOI.VariableIndex,
    val::Float64,
)
    ci = MOI.ConstraintIndex{MOI.VariableIndex,Parameter}(var.value)
    set = MOI.set(model, MOI.ConstraintSet(), ci, Parameter(val))
    return nothing
end

function MOI.set(
    opt::MOI.Utilities.CachingOptimizer,
    ::ParameterValue,
    vi::MOI.VariableIndex,
    val::Real,
)
    return MOI.set(opt, ParameterValue(), vi, convert(Float64, val))
end

function MOI.set(
    model::Optimizer,
    ::ParameterValue,
    vi::MOI.VariableIndex,
    val::Real,
)
    return MOI.set(model, ParameterValue(), vi, convert(Float64, val))
end

function MOI.get(
    opt::MOI.Utilities.CachingOptimizer,
    ::ParameterValue,
    var::MOI.VariableIndex,
)
    ci = MOI.ConstraintIndex{MOI.VariableIndex,Parameter}(var.value)
    set = MOI.get(opt, MOI.ConstraintSet(), ci)
    return set.val
end

function MOI.get(model::Optimizer, ::ParameterValue, var::MOI.VariableIndex)
    ci = MOI.ConstraintIndex{MOI.VariableIndex,Parameter}(var.value)
    set = MOI.get(model, MOI.ConstraintSet(), ci)
    return set.val
end

"""
    ConstraintsInterpretation <: MOI.AbstractOptimizerAttribute

Attribute to define how [`POI.Optimizer`](@ref) should interpret constraints.

- `POI.ONLY_CONSTRAINTS`: Only interpret `ScalarAffineFunction` constraints as linear constraints
  If an expression such as `x >= p1 + p2` appears it will be trated like a new constraint.
  **This is the default behaviour of [`POI.Optimizer`](@ref)**

- `POI.ONLY_BOUNDS`: Only interpret `ScalarAffineFunction` constraints as a variable bound.
  This is valid for constraints such as `x >= p` or `x >= p1 + p2`. If a constraint `x1 + x2 >= p` appears,
  which is not a valid variable bound it will throw an error.

- `POI.BOUNDS_AND_CONSTRAINTS`: Interpret `ScalarAffineFunction` constraints as a variable bound if they 
  are a valid variable bound, i.e., `x >= p` or `x >= p1 + p2` and interpret them as linear constraints 
  otherwise.

# Example

```julia
MOI.set(model, POI.InterpretConstraintsAsBounds(), POI.ONLY_BOUNDS)
MOI.set(model, POI.InterpretConstraintsAsBounds(), POI.ONLY_CONSTRAINTS)
MOI.set(model, POI.InterpretConstraintsAsBounds(), POI.BOUNDS_AND_CONSTRAINTS)
```
"""
struct ConstraintsInterpretation <: MOI.AbstractOptimizerAttribute end

function MOI.set(
    model::Optimizer,
    ::ConstraintsInterpretation,
    value::ConstraintsInterpretationCode,
)
    return model.constraints_interpretation = value
end

function empty_objective_function_caches!(model::Optimizer)
    empty!(model.affine_objective_cache)
    empty!(model.quadratic_objective_cache_pv)
    empty!(model.quadratic_objective_cache_pp)
    empty!(model.quadratic_objective_cache_pc)
    return
end

function MOI.set(
    model::Optimizer,
    attr::MOI.ObjectiveFunction,
    f::MOI.ScalarAffineFunction{T},
) where {T}
    # clear previously defined objetive function cache
    empty_objective_function_caches!(model)
    if !function_has_parameters(model, f)
        MOI.set(model.optimizer, attr, f)
    else
        vars, params, param_constant =
            separate_possible_terms_and_calculate_parameter_constant(
                model,
                f.terms,
            )
        MOI.set(
            model.optimizer,
            attr,
            MOI.ScalarAffineFunction(vars, f.constant + param_constant),
        )
        model.affine_objective_cache = params
    end
    if model.save_original_objective_and_constraints
        model.original_objective_function = f
    end
    return
end

function MOI.set(
    model::Optimizer,
    attr::MOI.ObjectiveFunction,
    v::MOI.VariableIndex,
)
    if is_parameter_in_model(model, v)
        error("Cannot use a parameter as objective function alone")
    elseif !is_variable_in_model(model, v)
        error("Variable not in the model")
    end
    if model.save_original_objective_and_constraints
        model.original_objective_function = v
    end
    return MOI.set(model.optimizer, attr, model.variables[v])
end

function MOI.set(
    model::Optimizer,
    attr::MOI.ObjectiveSense,
    sense::MOI.OptimizationSense,
)
    MOI.set(model.optimizer, attr, sense)
    return
end

function MOI.get(
    model::Optimizer,
    attr::T,
) where {
    T<:Union{
        MOI.TerminationStatus,
        MOI.ObjectiveValue,
        MOI.DualObjectiveValue,
        MOI.PrimalStatus,
        MOI.DualStatus,
    },
}
    return MOI.get(model.optimizer, attr)
end

function MOI.get(
    model::Optimizer,
    attr::T,
    c::MOI.ConstraintIndex,
) where {
    T<:Union{MOI.ConstraintPrimal,MOI.ConstraintDual,MOI.ConstraintBasisStatus},
}
    return MOI.get(model.optimizer, attr, c)
end

function MOI.get(
    model::Optimizer,
    attr::AT,
    c::MOI.ConstraintIndex{MOI.ScalarAffineFunction{T},S},
) where {
    AT<:Union{
        MOI.ConstraintPrimal,
        MOI.ConstraintDual,
        MOI.ConstraintBasisStatus,
    },
    T,
    S<:MOI.AbstractScalarSet,
}
    moi_ci = get(model.affine_added_cache, c, c)
    return MOI.get(model.optimizer, attr, moi_ci)
end

function MOI.set(model::Optimizer, attr::MOI.RawOptimizerAttribute, val::Any)
    MOI.set(model.optimizer, attr, val)
    return
end

function MOI.get(model::Optimizer, ::MOI.SolverName)
    name = MOI.get(model.optimizer, MOI.SolverName())
    return "Parametric Optimizer with $(name) attached"
end

function MOI.get(model::Optimizer, ::MOI.SolverVersion)
    return MOI.get(model.optimizer, MOI.SolverVersion())
end

function MOI.add_constraint(
    model::Optimizer,
    f::MOI.VectorOfVariables,
    set::MOI.AbstractVectorSet,
) where {T}
    if function_has_parameters(model, f)
        error("VectorOfVariables does not allow parameters")
    end
    return MOI.add_constraint(model.optimizer, f, set)
end

function MOI.add_constraint(
    model::Optimizer,
    f::MOI.VectorAffineFunction{T},
    set::MOI.AbstractVectorSet,
) where {T}
    if !function_has_parameters(model, f)
        return MOI.add_constraint(model.optimizer, f, set)
    else
        return add_constraint_with_parameters_on_function(model, f, set)
    end
end

function add_constraint_with_parameters_on_function(
    model::Optimizer,
    f::MOI.VectorAffineFunction{T},
    set::MOI.AbstractVectorSet,
) where {T}
    vars, params, param_constants =
        separate_possible_terms_and_calculate_parameter_constant(model, f, set)
    ci = MOI.add_constraint(
        model.optimizer,
        MOI.VectorAffineFunction(vars, f.constants + param_constants),
        set,
    )
    model.vector_constraint_cache[ci] = params
    if model.save_original_objective_and_constraints
        model.original_constraint_function_and_set_cache[ci] = (f, set)
    end
    return ci
end

function add_constraint_with_parameters_on_function(
    model::Optimizer,
    f::MOI.ScalarQuadraticFunction{T},
    set::S,
) where {T,S<:MOI.AbstractScalarSet}
    (
        quad_vars,
        quad_aff_vars,
        quad_params,
        aff_terms,
        variables_associated_to_parameters,
        quad_param_constant,
    ) = separate_possible_terms_and_calculate_parameter_constant(
        model,
        f.quadratic_terms,
    )

    (
        aff_vars,
        aff_params,
        terms_with_variables_associated_to_parameters,
        aff_param_constant,
    ) = separate_possible_terms_and_calculate_parameter_constant(
        model,
        f.affine_terms,
        variables_associated_to_parameters,
    )

    aff_terms = vcat(aff_terms, aff_vars)
    const_term = f.constant + aff_param_constant + quad_param_constant
    quad_terms = quad_vars
    f_quad = if !isempty(quad_vars)
        MOI.ScalarQuadraticFunction(quad_terms, aff_terms, const_term)
    else
        MOI.ScalarAffineFunction(aff_terms, const_term)
    end
    model.last_quad_add_added += 1
    ci =
        MOI.Utilities.normalize_and_add_constraint(model.optimizer, f_quad, set)
    # This part is used to remember that ci came from a quadratic function
    # It is particularly useful because sometimes the constraint mutates
    new_ci = MOI.ConstraintIndex{MOI.ScalarQuadraticFunction{T},S}(
        model.last_quad_add_added,
    )
    model.quadratic_added_cache[new_ci] = ci
    if model.save_original_objective_and_constraints
        model.original_constraint_function_and_set_cache[new_ci] = (f, set)
    end
    fill_quadratic_constraint_caches!(
        model,
        new_ci,
        quad_aff_vars,
        quad_params,
        aff_params,
        terms_with_variables_associated_to_parameters,
    )
    return new_ci
end

function MOI.add_constraint(
    model::Optimizer,
    f::MOI.ScalarQuadraticFunction{T},
    set::MOI.AbstractScalarSet,
) where {T}
    if !function_has_parameters(model, f)
        return MOI.add_constraint(model.optimizer, f, set)
    else
        return add_constraint_with_parameters_on_function(model, f, set)
    end
end

function MOI.delete(model::Optimizer, v::MOI.VariableIndex)
    delete!(model.variables, v)
    MOI.delete(model.optimizer, v)
    return
end

function MOI.delete(
    model::Optimizer,
    c::MOI.ConstraintIndex{F,S},
) where {F<:MOI.ScalarAffineFunction,S<:MOI.AbstractSet}
    if haskey(model.affine_constraint_cache, c)
        delete!(model.affine_constraint_cache, c)
    end
    MOI.delete(model.optimizer, c)
    return
end

function MOI.delete(
    model::Optimizer,
    c::MOI.ConstraintIndex{F,S},
) where {
    F<:Union{MOI.VariableIndex,MOI.VectorOfVariables,MOI.VectorAffineFunction},
    S<:MOI.AbstractSet,
}
    MOI.delete(model.optimizer, c)
    return
end

function MOI.is_valid(
    model::Optimizer,
    c::MOI.ConstraintIndex{F,S},
) where {
    F<:Union{MOI.VariableIndex,MOI.VectorOfVariables,MOI.VectorAffineFunction},
    S<:MOI.AbstractSet,
}
    return MOI.is_valid(model.optimizer, c)
end

function MOI.is_valid(
    model::Optimizer,
    c::MOI.ConstraintIndex{F,S},
) where {F<:MOI.ScalarAffineFunction,S<:MOI.AbstractSet}
    return MOI.is_valid(model.optimizer, c)
end

struct QuadraticObjectiveCoef <: MOI.AbstractModelAttribute end

function _evaluate_parametric_expression(model::Optimizer, p::MOI.VariableIndex)
    return model.parameters[p_idx(p)]
end

function _evaluate_parametric_expression(model::Optimizer, fparam::MOI.ScalarAffineFunction{T}) where T
    constant = fparam.constant
    terms = fparam.terms
    evaluated_parameter_expression = zero(T)
    for term in terms
        coef = term.coefficient
        p = term.variable
        evaluated_parameter_expression += coef * model.parameters[p_idx(p)]
        evaluated_parameter_expression += constant
    end
    return evaluated_parameter_expression
end

function set_quadratic_product_in_obj!(model::Optimizer)
    f = model.original_objective_function
    F = typeof(f)

    if F <: MOI.VariableIndex
        if f == MOI.VariableIndex(-1)
            aff_vars = MOI.ScalarAffineTerm{Float64}[]
        else
            aff_vars =
                MOI.ScalarAffineTerm{Float64}[MOI.ScalarAffineTerm{Float64}(
                    one(Float64),
                    f,
                )]
        end
        aff_params = MOI.ScalarAffineTerm{Float64}[]
        terms_with_variables_associated_to_parameters =
            MOI.ScalarAffineTerm{Float64}[]
        aff_param_constant = zero(Float64)
        quad_vars = MOI.ScalarQuadraticTerm{Float64}[]
        quad_aff_vars = MOI.ScalarQuadraticTerm{Float64}[]
        quad_params = MOI.ScalarQuadraticTerm{Float64}[]
        aff_terms = MOI.ScalarAffineTerm{Float64}[]
        variables_associated_to_parameters = MOI.VariableIndex[]
        quad_param_constant = zero(Float64)
        constant = zero(Float64)
    elseif F <: MOI.ScalarAffineFunction
        num_vars, num_params = count_scalar_affine_terms_types(model, f.terms)
        if num_vars == 0 && num_params == 0
            aff_vars = MOI.ScalarAffineTerm{Float64}[]
            aff_params = MOI.ScalarAffineTerm{Float64}[]
            terms_with_variables_associated_to_parameters =
                MOI.ScalarAffineTerm{Float64}[]
            aff_param_constant = zero(Float64)
        else
            (aff_vars, aff_params, aff_param_constant) =
                separate_possible_terms_and_calculate_parameter_constant(
                    model,
                    f.terms,
                )
        end
        quad_vars = MOI.ScalarQuadraticTerm{Float64}[]
        quad_aff_vars = MOI.ScalarQuadraticTerm{Float64}[]
        quad_params = MOI.ScalarQuadraticTerm{Float64}[]
        aff_terms = MOI.ScalarAffineTerm{Float64}[]
        variables_associated_to_parameters = MOI.VariableIndex[]
        quad_param_constant = zero(Float64)
        constant = f.constant
    elseif F <: MOI.ScalarQuadraticFunction
        (
            quad_vars,
            quad_aff_vars,
            quad_params,
            aff_terms,
            variables_associated_to_parameters,
            quad_param_constant,
        ) = separate_possible_terms_and_calculate_parameter_constant(
            model,
            f.quadratic_terms,
        )

        (
            aff_vars,
            aff_params,
            terms_with_variables_associated_to_parameters,
            aff_param_constant,
        ) = separate_possible_terms_and_calculate_parameter_constant(
            model,
            f.affine_terms,
            variables_associated_to_parameters,
        )
        constant = f.constant
    end

    aff_terms = vcat(aff_terms, aff_vars)

    quadratic_prods_vector = MOI.ScalarQuadraticTerm{Float64}[]

    dict_vars_quad_prod = model.quadratic_objective_cache_product
    for (prod_var, fparam) in dict_vars_quad_prod
        x, y = prod_var
        evaluated_fparam = _evaluate_parametric_expression(model, fparam)
        push!(
            quadratic_prods_vector,
            MOI.ScalarQuadraticTerm(evaluated_fparam, x, y),
        )
    end

    quad_vars = vcat(quad_vars, quadratic_prods_vector)
    const_term = constant + aff_param_constant + quad_param_constant

    MOI.set(
        model.optimizer,
        MOI.ObjectiveFunction{MOI.ScalarQuadraticFunction{Float64}}(),
        MOI.ScalarQuadraticFunction(quad_vars, aff_terms, const_term),
    )

    return
end

function MOI.set(
    model::Optimizer,
    ::QuadraticObjectiveCoef,
    (x1, x2)::Tuple{MOI.VariableIndex,MOI.VariableIndex},
    f_param::Union{MOI.VariableIndex,MOI.ScalarAffineFunction{T}},
) where {T}
    if x1.value > x2.value
        aux = x1
        x1 = x2
        x2 = aux
    end
    model.quadratic_objective_cache_product[(x1, x2)] = f_param
    return
end

function MOI.get(
    model::Optimizer,
    ::QuadraticObjectiveCoef,
    (x1, x2)::Tuple{MOI.VariableIndex,MOI.VariableIndex},
) where {T}
    if x1.value > x2.value
        aux = x1
        x1 = x2
        x2 = aux
    end
    if haskey(model.quadratic_objective_cache_product, (x1, x2))
        return model.quadratic_objective_cache_product[(x1, x2)]
    else
        throw(
            ErrorException(
                "Parameter not set in product of variables ($x1,$x2)",
            ),
        )
    end
end

function MOI.set(
    model::Optimizer,
    attr::MOI.ObjectiveFunction,
    f::MOI.ScalarQuadraticFunction{T},
) where {T}
    # clear previously defined objetive function cache
    empty_objective_function_caches!(model)
    model.original_objective_function = f
    if !function_has_parameters(model, f)
        MOI.set(model.optimizer, attr, f)
        return
    end
    (
        quad_vars,
        quad_aff_vars,
        quad_params,
        aff_terms,
        variables_associated_to_parameters,
        quad_param_constant,
    ) = separate_possible_terms_and_calculate_parameter_constant(
        model,
        f.quadratic_terms,
    )

    (
        aff_vars,
        aff_params,
        terms_with_variables_associated_to_parameters,
        aff_param_constant,
    ) = separate_possible_terms_and_calculate_parameter_constant(
        model,
        f.affine_terms,
        variables_associated_to_parameters,
    )

    aff_terms = vcat(aff_terms, aff_vars)
    const_term = f.constant + aff_param_constant + quad_param_constant

    if !isempty(quad_vars)
        MOI.set(
            model.optimizer,
            attr,
            MOI.ScalarQuadraticFunction(quad_vars, aff_terms, const_term),
        )
    else
        MOI.set(
            model.optimizer,
            MOI.ObjectiveFunction{MOI.ScalarAffineFunction{T}}(),
            MOI.ScalarAffineFunction(aff_terms, const_term),
        )
    end

<<<<<<< HEAD
=======
    if model.save_original_objective_and_constraints
        model.original_objective_function = f
    end
>>>>>>> a7bd99f5
    model.quadratic_objective_cache_pv = quad_aff_vars
    model.quadratic_objective_cache_pp = quad_params
    model.quadratic_objective_cache_pc = aff_params
    model.quadratic_objective_variables_associated_to_parameters_cache =
        terms_with_variables_associated_to_parameters

    return
end

function _poi_default_copy_to(dest::T, src::MOI.ModelLike) where {T}
    if !MOI.supports_incremental_interface(dest)
        error("Model $(typeof(dest)) does not support copy_to.")
    end
    MOI.empty!(dest)
    vis_src = MOI.get(src, MOI.ListOfVariableIndices())
    index_map = MOI.IndexMap()
    # The `NLPBlock` assumes that the order of variables does not change (#849)
    # Therefore, all VariableIndex and VectorOfVariable constraints are added
    # seprately, and no variables constrained-on-creation are added.

    # This is not valid for NLPs with Parameters, they should enter
    has_nlp = MOI.NLPBlock() in MOI.get(src, MOI.ListOfModelAttributesSet())
    constraints_not_added = if has_nlp
        vcat(
            Any[
                MOI.get(src, MOI.ListOfConstraintIndices{F,S}()) for
                (F, S) in MOI.get(src, MOI.ListOfConstraintTypesPresent()) if
                MOI.Utilities._is_variable_function(F) && S != Parameter
            ],
            Any[MOI.Utilities._try_constrain_variables_on_creation(
                dest,
                src,
                index_map,
                Parameter,
            )],
        )
    else
        Any[
            MOI.Utilities._try_constrain_variables_on_creation(
                dest,
                src,
                index_map,
                S,
            ) for S in MOI.Utilities.sorted_variable_sets_by_cost(dest, src)
        ]
    end
    MOI.Utilities._copy_free_variables(dest, index_map, vis_src)
    # Copy variable attributes
    MOI.Utilities.pass_attributes(dest, src, index_map, vis_src)
    # Copy model attributes
    MOI.Utilities.pass_attributes(dest, src, index_map)
    # Copy constraints
    MOI.Utilities._pass_constraints(dest, src, index_map, constraints_not_added)
    MOI.Utilities.final_touch(dest, index_map)
    return index_map
end

function MOI.Utilities.default_copy_to(
    dest::MOI.Bridges.LazyBridgeOptimizer{Optimizer{Float64,T}},
    src::MOI.ModelLike,
) where {T}
    return _poi_default_copy_to(dest, src)
end

function MOI.Utilities.default_copy_to(
    dest::Optimizer{Float64,T},
    src::MOI.ModelLike,
) where {T}
    return _poi_default_copy_to(dest, src)
end

function MOI.optimize!(model::Optimizer)
    if !isempty(model.updated_parameters)
        update_parameters!(model)
    end
    if !isempty(model.quadratic_objective_cache_product)
        set_quadratic_product_in_obj!(model)
    end
    MOI.optimize!(model.optimizer)
    if model.evaluate_duals
        calculate_dual_of_parameters(model)
    end
    return
end

end # module<|MERGE_RESOLUTION|>--- conflicted
+++ resolved
@@ -1441,7 +1441,9 @@
 ) where {T}
     # clear previously defined objetive function cache
     empty_objective_function_caches!(model)
-    model.original_objective_function = f
+    if model.save_original_objective_and_constraints
+        model.original_objective_function = f
+    end
     if !function_has_parameters(model, f)
         MOI.set(model.optimizer, attr, f)
         return
@@ -1486,12 +1488,6 @@
         )
     end
 
-<<<<<<< HEAD
-=======
-    if model.save_original_objective_and_constraints
-        model.original_objective_function = f
-    end
->>>>>>> a7bd99f5
     model.quadratic_objective_cache_pv = quad_aff_vars
     model.quadratic_objective_cache_pp = quad_params
     model.quadratic_objective_cache_pc = aff_params
