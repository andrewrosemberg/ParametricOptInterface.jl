module ParametricOptInterface

using MathOptInterface
using DataStructures: OrderedDict

const MOI = MathOptInterface

const PARAMETER_INDEX_THRESHOLD = 1_000_000_000_000_000_000
const SUPPORTED_SETS =
    (MOI.LessThan{Float64}, MOI.EqualTo{Float64}, MOI.GreaterThan{Float64})
const SUPPORTED_VECTOR_SETS = (MOI.Nonnegatives, MOI.SecondOrderCone)

"""
    Parameter(::Float64)

The `Parameter` structure stores the numerical value associated to a given
parameter.

## Example

```julia-repl
julia> ParametricOptInterface.Parameter(5)
ParametricOptInterface.Parameter(5)
```
"""
struct Parameter <: MOI.AbstractScalarSet
    val::Float64
end

"""
    Optimizer{T, OT <: MOI.ModelLike} <: MOI.AbstractOptimizer

Declares a `Optimizer`, which allows the handling of parameters in a
optimization model.

## Example

```julia-repl
julia> ParametricOptInterface.Optimizer(GLPK.Optimizer())
ParametricOptInterface.Optimizer{Float64,GLPK.Optimizer}
```
"""
mutable struct Optimizer{T,OT<:MOI.ModelLike} <: MOI.AbstractOptimizer
    optimizer::OT
    parameters::Dict{MOI.VariableIndex,T}
    parameters_name::Dict{MOI.VariableIndex,String}
    updated_parameters::Dict{MOI.VariableIndex,T}
    variables::Dict{MOI.VariableIndex,MOI.VariableIndex}
    last_variable_index_added::Int64
    last_parameter_index_added::Int64
    # Store reference to affine constraints with parameters: v + p
    affine_constraint_cache::MOI.Utilities.DoubleDicts.DoubleDict{
        Vector{MOI.ScalarAffineTerm{Float64}},
    }
<<<<<<< HEAD
    # Store reference to parameter * variable constraints: p*v >= 0.0
    quadratic_constraint_cache_pv::MOI.Utilities.DoubleDicts.DoubleDict{
        Vector{MOI.ScalarQuadraticTerm{Float64}},
    }
    # Store reference to parameter * parameter constraints: p*p >= var
    quadratic_constraint_cache_pp::MOI.Utilities.DoubleDicts.DoubleDict{
=======
    # Store reference quadratic constraints with parameter * variable constraints: p * v
    quadratic_constraint_cache_pv::Dict{
        MOI.ConstraintIndex,
        Vector{MOI.ScalarQuadraticTerm{Float64}},
    }
    # Store reference quadratic constraints with parameter * variable constraints: p * v
    quadratic_constraint_cache_pp::Dict{
        MOI.ConstraintIndex,
>>>>>>> 9f635db9
        Vector{MOI.ScalarQuadraticTerm{Float64}},
    }
    # Store reference to constraints with quad_variable_term + affine_with_parameters: v * v + p
    quadratic_constraint_cache_pc::MOI.Utilities.DoubleDicts.DoubleDict{
        Vector{MOI.ScalarAffineTerm{Float64}},
    }
<<<<<<< HEAD
    # Probably for QPs p*v*v (?)
    quadratic_constraint_variables_associated_to_parameters_cache::MOI.Utilities.DoubleDicts.DoubleDict{
=======
    # Store the reference to variables in the scalar affine part that are 
    # multiplied by parameters in the scalar quadratic terms.
    # i.e.
    # If we have a constraint function with both scalar quadratic terms and 
    # scalar affine terms such as p_1 * v_1 + 2.0 * v_1
    # When we need to update the constraint coefficient after updating the parameter 
    # we must do (new_p_1 + 2.0) * v_1
    # This cache is storing the 2.0 * v_1 part.
    quadratic_constraint_variables_associated_to_parameters_cache::Dict{
        MOI.ConstraintIndex,
>>>>>>> 9f635db9
        Vector{MOI.ScalarAffineTerm{T}},
    }
    # Store the map for SQFs that were transformed into SAF
    # for instance p*p + var -> ScalarAffine(var)
    quadratic_added_cache::OrderedDict{MOI.ConstraintIndex,MOI.ConstraintIndex}
    last_quad_add_added::Int64
    vector_constraint_cache::MOI.Utilities.DoubleDicts.DoubleDict{
        Vector{MOI.VectorAffineTerm{Float64}},
    }
    # Ditto from the constraint caches but for the objective function
    affine_objective_cache::Vector{MOI.ScalarAffineTerm{T}}
    quadratic_objective_cache_pv::Vector{MOI.ScalarQuadraticTerm{T}}
    quadratic_objective_cache_pp::Vector{MOI.ScalarQuadraticTerm{T}}
    quadratic_objective_cache_pc::Vector{MOI.ScalarAffineTerm{T}}
    quadratic_objective_variables_associated_to_parameters_cache::Vector{
        MOI.ScalarAffineTerm{T},
    }
    multiplicative_parameters::Set{Int64}
    dual_value_of_parameters::Vector{Float64}
    evaluate_duals::Bool
    number_of_parameters_in_model::Int64
    function Optimizer(optimizer::OT; evaluate_duals::Bool = true) where {OT}
        return new{Float64,OT}(
            optimizer,
            Dict{MOI.VariableIndex,Float64}(),
            Dict{MOI.VariableIndex,String}(),
            Dict{MOI.VariableIndex,Float64}(),
            Dict{MOI.VariableIndex,MOI.VariableIndex}(),
            0,
            PARAMETER_INDEX_THRESHOLD,
            MOI.Utilities.DoubleDicts.DoubleDict{
                Vector{MOI.ScalarAffineTerm{Float64}},
            }(),
            MOI.Utilities.DoubleDicts.DoubleDict{
                Vector{MOI.ScalarQuadraticTerm{Float64}},
            }(),
            MOI.Utilities.DoubleDicts.DoubleDict{
                Vector{MOI.ScalarQuadraticTerm{Float64}},
            }(),
            MOI.Utilities.DoubleDicts.DoubleDict{
                Vector{MOI.ScalarAffineTerm{Float64}},
            }(),
            MOI.Utilities.DoubleDicts.DoubleDict{
                Vector{MOI.ScalarAffineTerm{Float64}},
            }(),
            OrderedDict{MOI.ConstraintIndex,MOI.ConstraintIndex}(),
            0,
            MOI.Utilities.DoubleDicts.DoubleDict{
                Vector{MOI.VectorAffineTerm{Float64}},
            }(),
            Vector{MOI.ScalarAffineTerm{Float64}}(),
            Vector{MOI.ScalarQuadraticTerm{Float64}}(),
            Vector{MOI.ScalarQuadraticTerm{Float64}}(),
            Vector{MOI.ScalarAffineTerm{Float64}}(),
            Vector{MOI.ScalarAffineTerm{Float64}}(),
            Set{Int64}(),
            Vector{Float64}(),
            evaluate_duals,
            0,
        )
    end
end

function ParametricOptimizer(args...; kwargs...)
    @warn("ParametricOptimizer is deprecated. Use `POI.Optimizer` instead.")
    return Optimizer(args...; kwargs...)
end

include("utils.jl")
include("duals.jl")
include("update_parameters.jl")

function MOI.is_empty(model::Optimizer)
    return MOI.is_empty(model.optimizer) &&
           isempty(model.parameters) &&
           isempty(model.parameters_name) &&
           isempty(model.variables) &&
           isempty(model.updated_parameters) &&
           isempty(model.variables) &&
           model.last_variable_index_added == 0 &&
           model.last_parameter_index_added == PARAMETER_INDEX_THRESHOLD &&
           isempty(model.affine_constraint_cache) &&
           isempty(model.quadratic_constraint_cache_pv) &&
           isempty(model.quadratic_constraint_cache_pp) &&
           isempty(model.quadratic_constraint_cache_pc) &&
           isempty(
               model.quadratic_constraint_variables_associated_to_parameters_cache,
           ) &&
           isempty(model.quadratic_added_cache) &&
           model.last_quad_add_added == 0 &&
           isempty(model.affine_objective_cache) &&
           isempty(model.quadratic_objective_cache_pv) &&
           isempty(model.quadratic_objective_cache_pp) &&
           isempty(model.quadratic_objective_cache_pc) &&
           isempty(
               model.quadratic_objective_variables_associated_to_parameters_cache,
           ) &&
           isempty(model.dual_value_of_parameters) &&
           model.number_of_parameters_in_model == 0
end

function MOI.supports_constraint(
    model::Optimizer,
    F::Union{
        Type{MOI.VariableIndex},
        Type{MOI.ScalarAffineFunction{T}},
        Type{MOI.VectorOfVariables},
        Type{MOI.VectorAffineFunction{T}},
    },
    S::Type{<:MOI.AbstractSet},
) where {T}
    return MOI.supports_constraint(model.optimizer, F, S)
end

function MOI.supports_constraint(
    model::Optimizer,
    ::Type{MOI.ScalarQuadraticFunction{T}},
    S::Type{<:MOI.AbstractSet},
) where {T}
    return MOI.supports_constraint(
        model.optimizer,
        MOI.ScalarAffineFunction{T},
        S,
    )
end

function MOI.supports_constraint(
    model::Optimizer,
    ::Type{MOI.VectorQuadraticFunction{T}},
    S::Type{<:MOI.AbstractSet},
) where {T}
    return MOI.supports_constraint(
        model.optimizer,
        MOI.VectorAffineFunction{T},
        S,
    )
end

function MOI.supports(
    model::Optimizer,
    attr::Union{
        MOI.ObjectiveSense,
        MOI.ObjectiveFunction{MOI.VariableIndex},
        MOI.ObjectiveFunction{MOI.ScalarAffineFunction{T}},
        MOI.ObjectiveFunction{MOI.ScalarQuadraticFunction{T}},
    },
) where {T}
    return MOI.supports(model.optimizer, attr)
end

function MOI.supports_incremental_interface(model::Optimizer)
    return MOI.supports_incremental_interface(model.optimizer)
end
function MOI.supports(model::Optimizer, ::MOI.Name)
    return MOI.supports(model.optimizer, MOI.Name())
end
function MOI.get(model::Optimizer, ::MOI.ListOfModelAttributesSet)
    return MOI.get(model.optimizer, MOI.ListOfModelAttributesSet())
end
MOI.get(model::Optimizer, ::MOI.Name) = MOI.get(model.optimizer, MOI.Name())
function MOI.set(model::Optimizer, ::MOI.Name, name::String)
    return MOI.set(model.optimizer, MOI.Name(), name)
end
function MOI.get(model::Optimizer, ::MOI.ListOfVariableIndices)
    return MOI.get(model.optimizer, MOI.ListOfVariableIndices())
end
function MOI.get(model::Optimizer, ::MOI.ListOfVariableAttributesSet)
    return MOI.get(model.optimizer, MOI.ListOfVariableAttributesSet())
end
function MOI.get(model::Optimizer, ::MOI.ListOfConstraintAttributesSet)
    return MOI.get(model.optimizer, MOI.ListOfConstraintAttributesSet())
end
function MOI.set(
    model::Optimizer,
    ::MOI.ConstraintFunction,
    c::MOI.ConstraintIndex{F,S},
    f::F,
) where {F,S}
    MOI.set(model.optimizer, MOI.ConstraintFunction(), c, f)
    return
end
function MOI.set(
    model::Optimizer,
    ::MOI.ConstraintSet,
    c::MOI.ConstraintIndex{F,S},
    s::S,
) where {F,S}
    MOI.set(model.optimizer, MOI.ConstraintSet(), c, s)
    return
end
function MOI.modify(
    model::Optimizer,
    c::MOI.ConstraintIndex{F,S},
    chg::MOI.ScalarCoefficientChange{Float64},
) where {F,S}
    MOI.modify(model.optimizer, c, chg)
    return
end
function MOI.modify(
    model::Optimizer,
    c::MOI.ObjectiveFunction{F},
    chg::MOI.ScalarCoefficientChange{Float64},
) where {F<:MathOptInterface.AbstractScalarFunction}
    MOI.modify(model.optimizer, c, chg)
    return
end
function MOI.modify(
    model::Optimizer,
    c::MOI.ObjectiveFunction{F},
    chg::MOI.ScalarConstantChange{Float64},
) where {F<:MathOptInterface.AbstractScalarFunction}
    MOI.modify(model.optimizer, c, chg)
    return
end

function MOI.empty!(model::Optimizer{T}) where {T}
    MOI.empty!(model.optimizer)
    empty!(model.parameters)
    empty!(model.parameters_name)
    empty!(model.updated_parameters)
    empty!(model.variables)
    model.last_variable_index_added = 0
    model.last_parameter_index_added = PARAMETER_INDEX_THRESHOLD
    empty!(model.affine_constraint_cache)
    empty!(model.quadratic_constraint_cache_pv)
    empty!(model.quadratic_constraint_cache_pp)
    empty!(model.quadratic_constraint_cache_pc)
    empty!(model.quadratic_constraint_variables_associated_to_parameters_cache)
    empty!(model.quadratic_added_cache)
    model.last_quad_add_added = 0
    empty!(model.vector_constraint_cache)
    empty!(model.affine_objective_cache)
    empty!(model.quadratic_objective_cache_pv)
    empty!(model.quadratic_objective_cache_pp)
    empty!(model.quadratic_objective_cache_pc)
    empty!(model.quadratic_objective_variables_associated_to_parameters_cache)
    empty!(model.dual_value_of_parameters)
    model.number_of_parameters_in_model = 0
    return
end

function MOI.set(
    model::Optimizer,
    attr::MOI.VariableName,
    v::MOI.VariableIndex,
    name::String,
)
    if is_parameter_in_model(model, v)
        model.parameters_name[v] = name
    else
        MOI.set(model.optimizer, attr, v, name)
    end
    return
end

function MOI.get(model::Optimizer, attr::MOI.VariableName, v::MOI.VariableIndex)
    if is_parameter_in_model(model, v)
        return get(model.parameters_name, v, "")
    else
        return MOI.get(model.optimizer, attr, v)
    end
end

function MOI.get(model::Optimizer, tp::Type{MOI.VariableIndex}, attr::String)
    return MOI.get(model.optimizer, tp, attr)
end

function MOI.get(model::Optimizer, attr::MOI.ObjectiveBound)
    return MOI.get(model.optimizer, attr)
end

function MOI.supports(
    model::Optimizer,
    attr::MOI.VariableName,
    tp::Type{MOI.VariableIndex},
)
    return MOI.supports(model.optimizer, attr, tp)
end

function MOI.set(
    model::Optimizer,
    attr::MOI.ConstraintName,
    c::MOI.ConstraintIndex,
    name::String,
)
    MOI.set(model.optimizer, attr, c, name)
    return
end

function MOI.get(
    model::Optimizer,
    attr::MOI.ConstraintName,
    c::MOI.ConstraintIndex,
)
    return MOI.get(model.optimizer, attr, c)
end

function MOI.get(model::Optimizer, ::MOI.NumberOfVariables)
    return length(model.parameters) + length(model.variables)
end

function MOI.supports(
    model::Optimizer,
    attr::MOI.ConstraintName,
    tp::Type{<:MOI.ConstraintIndex},
)
    return MOI.supports(model.optimizer, attr, tp)
end

function MOI.get(
    model::Optimizer,
    attr::MOI.ConstraintFunction,
    ci::MOI.ConstraintIndex{F,S},
) where {F,S}
    # Check if the index was cached as Affine expression
    if haskey(model.affine_constraint_cache, ci)
        return model.affine_constraint_cache[ci]
        # Check if the index was cached as a Quadratic
    elseif haskey(model.quadratic_added_cache, ci)
        return model.quadratic_added_cache[ci]
    else
        return MOI.get(model.optimizer, attr, ci)
    end
end

function MOI.get(
    model::Optimizer,
    tp::Type{MOI.ConstraintIndex{F,S}},
    attr::String,
) where {F,S}
    return MOI.get(model.optimizer, tp, attr)
end

function MOI.get(model::Optimizer, tp::Type{MOI.ConstraintIndex}, attr::String)
    return MOI.get(model.optimizer, tp, attr)
end

function MOI.is_valid(model::Optimizer, vi::MOI.VariableIndex)
    return MOI.is_valid(model.optimizer, vi)
end

function MOI.supports(model::Optimizer, ::MOI.NumberOfThreads)
    return MOI.supports(model.optimizer, MOI.NumberOfThreads())
end

function MOI.supports(model::Optimizer, ::MOI.TimeLimitSec)
    return MOI.supports(model.optimizer, MOI.TimeLimitSec())
end

function MOI.set(model::Optimizer, ::MOI.TimeLimitSec, value)
    MOI.set(model.optimizer, MOI.TimeLimitSec(), value)
    return
end

function MOI.get(model::Optimizer, ::MOI.TimeLimitSec)
    return MOI.get(model.optimizer, MOI.TimeLimitSec())
end

function MOI.get(model::Optimizer, ::MOI.SolveTimeSec)
    return MOI.get(model.optimizer, MOI.SolveTimeSec())
end

function MOI.supports(model::Optimizer, ::MOI.Silent)
    return MOI.supports(model.optimizer, MOI.Silent())
end

function MOI.set(model::Optimizer, ::MOI.Silent, value::Bool)
    MOI.set(model.optimizer, MOI.Silent(), value)
    return
end

MOI.get(model::Optimizer, ::MOI.Silent) = MOI.get(model.optimizer, MOI.Silent())

function MOI.get(model::Optimizer, ::MOI.RawStatusString)
    return MOI.get(model.optimizer, MOI.RawStatusString())
end

function MOI.get(model::Optimizer, ::MOI.NumberOfConstraints{F,S}) where {F,S}
    return length(MOI.get(model, MOI.ListOfConstraintIndices{F,S}()))
end

function MOI.get(
    model::Optimizer,
    attr::MOI.ConstraintSet,
    ci::MOI.ConstraintIndex{F,S},
) where {F,S}
    MOI.throw_if_not_valid(model, ci)
    return MOI.get(model.optimizer, attr, ci)
end

function MOI.get(
    model::Optimizer,
    attr::MOI.ConstraintSet,
    ci::MOI.ConstraintIndex{F,S},
) where {
    F<:Union{MOI.VariableIndex,MOI.VectorOfVariables,MOI.VectorAffineFunction},
    S<:MOI.AbstractSet,
}
    return MOI.get(model.optimizer, attr, ci)
end

function MOI.get(model::Optimizer, attr::MOI.ObjectiveSense)
    return MOI.get(model.optimizer, attr)
end

function MOI.get(model::Optimizer, attr::MOI.ObjectiveFunctionType)
    if !isempty(model.quadratic_constraint_cache_pv) ||
       !isempty(model.quadratic_constraint_cache_pc)
        return MOI.ScalarQuadraticFunction{Float64}
    end
    return MOI.get(model.optimizer, attr)
end

function MOI.get(
    model::Optimizer,
    attr::MOI.ObjectiveFunction{F},
) where {
    F<:Union{
        MOI.VariableIndex,
        MOI.ScalarAffineFunction{T},
        MOI.ScalarQuadraticFunction{T},
    },
} where {T}

    # Check if the index was cached as Affine expression
    if !isempty(model.affine_objective_cache)
        return model.affine_objective_cache
        # Check if the index was cached as a Quadratic
    elseif !isempty(model.quadratic_objective_cache_pv)
        return model.quadratic_objective_cache_pv
    elseif !isempty(model.quadratic_objective_cache_pp)
        return model.quadratic_objective_cache_pp
    elseif !isempty(model.quadratic_objective_cache_pc)
        return model.quadratic_objective_cache_pc
    else
        return MOI.get(model.optimizer, attr)
    end
end

function MOI.get(model::Optimizer, attr::MOI.ResultCount)
    return MOI.get(model.optimizer, attr)
end

# In the AbstractBridgeOptimizer, we collect all the possible constraint types and them filter with NumberOfConstraints.
# If NumberOfConstraints is zero then we remove it from the list.
# Here, you can look over keys(quadratic_added_cache) and add the F-S types of all the keys in constraints.
# To implement NumberOfConstraints, you call NumberOfConstraints to the inner optimizer.
# Then you remove the number of constraints of that that in values(quadratic_added_cache)
function MOI.get(model::Optimizer, ::MOI.ListOfConstraintTypesPresent)
    inner_ctrs = MOI.get(model.optimizer, MOI.ListOfConstraintTypesPresent())
    if !has_quadratic_constraint_caches(model)
        return inner_ctrs
    end

    cache_keys = collect(keys(model.quadratic_added_cache))
    constraints = Set{Tuple{DataType,DataType}}()

    for (F, S) in inner_ctrs
        inner_index =
            MOI.get(model.optimizer, MOI.ListOfConstraintIndices{F,S}())
        cache_map_check =
            quadratic_constraint_cache_map_check(mode, inner_index)
        push!(constraints, typeof.(cache_keys[cache_map])...)
        # If not all the constraints are chached then also push the original type
        if !all(cache_map_check)
            push!(constraints, (F, S))
        end
    end

    return collect(constraints)
end

function MOI.get(
    model::Optimizer,
    attr::MOI.ListOfConstraintIndices{F,S},
) where {S,F<:Union{MOI.VectorOfVariables,MOI.VariableIndex}}
    return MOI.get(model.optimizer, attr)
end

function MOI.get(
    model::Optimizer,
    ::MOI.ListOfConstraintIndices{F,S},
) where {
    S<:MOI.AbstractSet,
    F<:Union{MOI.ScalarAffineFunction{T},MOI.VectorAffineFunction{T}},
} where {T}
    inner_index = MOI.get(model.optimizer, MOI.ListOfConstraintIndices{F,S}())
    if !has_quadratic_constraint_caches(model)
        return inner_index
    end

    cache_map_check = quadratic_constraint_cache_map_check(mode, inner_index)
    return inner_index[cache_map_check]
end

function MOI.get(
    model::Optimizer,
    ::MOI.ListOfConstraintIndices{F,S},
) where {S<:MOI.AbstractSet,F<:MOI.ScalarQuadraticFunction{T}} where {T}
    inner_index = MOI.ConstraintIndex{F,S}[]
    if MOI.supports_constraint(model.optimizer, F, S)
        inner_index =
            MOI.get(model.optimizer, MOI.ListOfConstraintIndices{F,S}())
        if !has_quadratic_constraint_caches(model)
            return inner_index
        end
    end

    quadratic_caches = [
        :quadratic_constraint_cache_pc,
        :quadratic_constraint_cache_pp,
        :quadratic_constraint_cache_pv,
        # JD: Check if this applies here
        # :quadratic_constraint_variables_associated_to_parameters_cache
    ]

    for field in quadratic_caches
        cache = getfield(model, field)
        push!(inner_index, keys(cache)...)
    end
    return inner_index
end

function MOI.supports_add_constrained_variable(::Optimizer, ::Type{Parameter})
    return true
end

function MOI.supports_add_constrained_variables(
    model::Optimizer,
    ::Type{MOI.Reals},
)
    return MOI.supports_add_constrained_variables(model.optimizer, MOI.Reals)
end

function MOI.add_variable(model::Optimizer)
    next_variable_index!(model)
    v_p = MOI.VariableIndex(model.last_variable_index_added)
    v = MOI.add_variable(model.optimizer)
    model.variables[v_p] = v
    return v_p
end

function MOI.add_constrained_variable(model::Optimizer, set::Parameter)
    next_parameter_index!(model)
    p = MOI.VariableIndex(model.last_parameter_index_added)
    model.parameters[p] = set.val
    cp = MOI.ConstraintIndex{MOI.VariableIndex,Parameter}(
        model.last_parameter_index_added,
    )
    update_number_of_parameters!(model)
    return p, cp
end

function MOI.add_constraint(
    model::Optimizer,
    f::MOI.VariableIndex,
    set::MOI.AbstractScalarSet,
)
    if is_parameter_in_model(model, f)
        error("Cannot constrain a parameter")
    elseif !is_variable_in_model(model, f)
        error("Variable not in the model")
    end
    return MOI.add_constraint(model.optimizer, f, set)
end

function add_constraint_with_parameters_on_function(
    model::Optimizer,
    f::MOI.ScalarAffineFunction{T},
    set::MOI.AbstractScalarSet,
) where {T}
    vars, params, param_constant =
        separate_possible_terms_and_calculate_parameter_constant(model, f.terms)
    ci = MOI.Utilities.normalize_and_add_constraint(
        model.optimizer,
        MOI.ScalarAffineFunction(vars, f.constant + param_constant),
        set,
    )
    model.affine_constraint_cache[ci] = params
    return ci
end

function MOI.add_constraint(
    model::Optimizer,
    f::MOI.ScalarAffineFunction{T},
    set::MOI.AbstractScalarSet,
) where {T}
    if !function_has_parameters(model, f)
        return MOI.add_constraint(model.optimizer, f, set)
    else
        return add_constraint_with_parameters_on_function(model, f, set)
    end
end

function MOI.get(
    model::Optimizer,
    attr::MOI.VariablePrimal,
    v::MOI.VariableIndex,
)
    if is_parameter_in_model(model, v)
        return model.parameters[v]
    elseif is_variable_in_model(model, v)
        return MOI.get(model.optimizer, attr, model.variables[v])
    else
        error("Variable not in the model")
    end
end

function MOI.set(
    model::Optimizer,
    ::MOI.ConstraintSet,
    cp::MOI.ConstraintIndex{MOI.VariableIndex,Parameter},
    set::Parameter,
)
    p = MOI.VariableIndex(cp.value)
    if !is_parameter_in_model(model, p)
        error("Parameter not in the model")
    end
    return model.updated_parameters[p] = set.val
end

struct ParameterValue <: MOI.AbstractVariableAttribute end

"""
    MOI.set(
        model::Optimizer,
        ::ParameterValue,
        x::MOI.VariableIndex,
        value::Float64,
    )

Sets the parameter to a given value, using its `MOI.VariableIndex` as reference.

# Example

```julia-repl
julia> MOI.set(model, ParameterValue(), w, 2.0)
2.0
```
"""
function MOI.set(
    model::Optimizer,
    ::ParameterValue,
    vi::MOI.VariableIndex,
    val::Float64,
)
    if !is_parameter_in_model(model, vi)
        error("Parameter not in the model")
    end
    return model.updated_parameters[vi] = val
end

function MOI.set(
    model::Optimizer,
    ::ParameterValue,
    vi::MOI.VariableIndex,
    val::Real,
)
    return MOI.set(model, ParameterValue(), vi, convert(Float64, val))
end

function empty_objective_function_caches!(model::Optimizer)
    empty!(model.affine_objective_cache)
    empty!(model.quadratic_objective_cache_pv)
    empty!(model.quadratic_objective_cache_pp)
    empty!(model.quadratic_objective_cache_pc)
    return
end

function MOI.set(
    model::Optimizer,
    attr::MOI.ObjectiveFunction,
    f::MOI.ScalarAffineFunction{T},
) where {T}
    # clear previously defined objetive function cache
    empty_objective_function_caches!(model)
    if !function_has_parameters(model, f)
        MOI.set(model.optimizer, attr, f)
    else
        vars, params, param_constant =
            separate_possible_terms_and_calculate_parameter_constant(
                model,
                f.terms,
            )
        MOI.set(
            model.optimizer,
            attr,
            MOI.ScalarAffineFunction(vars, f.constant + param_constant),
        )
        model.affine_objective_cache = params
    end
    return
end

function MOI.set(
    model::Optimizer,
    attr::MOI.ObjectiveFunction,
    v::MOI.VariableIndex,
)
    if haskey(model.parameters, v)
        error("Cannot use a parameter as objective function alone")
    elseif !haskey(model.variables, v)
        error("Variable not in the model")
    end
    return MOI.set(
        model.optimizer,
        attr,
        MOI.VariableIndex(model.variables[v.variable]),
    )
end

function MOI.set(
    model::Optimizer,
    attr::MOI.ObjectiveSense,
    sense::MOI.OptimizationSense,
)
    MOI.set(model.optimizer, attr, sense)
    return
end

function MOI.get(
    model::Optimizer,
    attr::T,
) where {
    T<:Union{
        MOI.TerminationStatus,
        MOI.ObjectiveValue,
        MOI.DualObjectiveValue,
        MOI.PrimalStatus,
        MOI.DualStatus,
    },
}
    return MOI.get(model.optimizer, attr)
end

function MOI.get(
    model::Optimizer,
    attr::T,
    c::MOI.ConstraintIndex,
) where {T<:Union{MOI.ConstraintPrimal,MOI.ConstraintDual}}
    return MOI.get(model.optimizer, attr, c)
end

function MOI.set(model::Optimizer, attr::MOI.RawOptimizerAttribute, val::Any)
    MOI.set(model.optimizer, attr, val)
    return
end

# TODO(odow): remove this.
function MOI.set(model::Optimizer, attr::String, val::Any)
    return MOI.set(model.optimizer, MOI.RawOptimizerAttribute(attr), val)
end

function MOI.get(model::Optimizer, ::MOI.SolverName)
    name = MOI.get(model.optimizer, MOI.SolverName())
    return "Parametric Optimizer with $(name) attached"
end

function MOI.add_constraint(
    model::Optimizer,
    f::MOI.VectorOfVariables,
    set::MOI.AbstractVectorSet,
) where {T}
    if function_has_parameters(model, f)
        error("VectorOfVariables does not allow parameters")
    end
    return MOI.add_constraint(model.optimizer, f, set)
end

function MOI.add_constraint(
    model::Optimizer,
    f::MOI.VectorAffineFunction{T},
    set::MOI.AbstractVectorSet,
) where {T}
    if !function_has_parameters(model, f)
        return MOI.add_constraint(model.optimizer, f, set)
    else
        return add_constraint_with_parameters_on_function(model, f, set)
    end
end

function add_constraint_with_parameters_on_function(
    model::Optimizer,
    f::MOI.VectorAffineFunction{T},
    set::MOI.AbstractVectorSet,
) where {T}
    vars, params, param_constants =
        separate_possible_terms_and_calculate_parameter_constant(model, f, set)
    ci = MOI.add_constraint(
        model.optimizer,
        MOI.VectorAffineFunction(vars, f.constants + param_constants),
        set,
    )
    model.vector_constraint_cache[ci] = params
    return ci
end

function add_constraint_with_parameters_on_function(
    model::Optimizer,
    f::MOI.ScalarQuadraticFunction{T},
    set::S,
) where {T,S<:MOI.AbstractScalarSet}
    
    (
        quad_vars,
        quad_aff_vars,
        quad_params,
        aff_terms,
        variables_associated_to_parameters,
        quad_param_constant,
    ) = separate_possible_terms_and_calculate_parameter_constant(
        model,
        f.quadratic_terms,
    )
   
    (
        aff_vars,
        aff_params,
        terms_with_variables_associated_to_parameters,
        aff_param_constant,
    ) = separate_possible_terms_and_calculate_parameter_constant(
        model,
        f.affine_terms,
        variables_associated_to_parameters,
    )

    aff_terms = vcat(aff_terms, aff_vars)
    const_term = f.constant + aff_param_constant + quad_param_constant
    quad_terms = quad_vars
    f_quad = if !isempty(quad_vars)
        MOI.ScalarQuadraticFunction(quad_terms, aff_terms, const_term)
    else
        MOI.ScalarAffineFunction(aff_terms, const_term)
    end
    model.last_quad_add_added += 1
    ci =
        MOI.Utilities.normalize_and_add_constraint(model.optimizer, f_quad, set)
    # This part is used to remember that ci came from a quadratic function
    # It is particularly useful because sometimes the constraint mutates
    new_ci = MOI.ConstraintIndex{MOI.ScalarQuadraticFunction{T},S}(
        model.last_quad_add_added,
    )
    model.quadratic_added_cache[new_ci] = ci
    fill_quadratic_constraint_caches!(
        model,
        new_ci,
        quad_aff_vars,
        quad_params,
        aff_params,
        terms_with_variables_associated_to_parameters,
    )
    return new_ci
end

function MOI.add_constraint(
    model::Optimizer,
    f::MOI.ScalarQuadraticFunction{T},
    set::MOI.AbstractScalarSet,
) where {T}
    if !function_has_parameters(model, f)
        return MOI.add_constraint(model.optimizer, f, set)
    else
        return add_constraint_with_parameters_on_function(model, f, set)
    end
end

function MOI.delete(model::Optimizer, v::MOI.VariableIndex)
    pop!(model.variables, v, 0) # 0 is a default value if v is not found
    MOI.delete(model.optimizer, v)
    return
end

function MOI.delete(
    model::Optimizer,
    c::MOI.ConstraintIndex{F,S},
) where {F<:MOI.ScalarAffineFunction,S<:MOI.AbstractSet}
    if haskey(model.affine_constraint_cache, c)
        delete!(model.affine_constraint_cache, c)
    end
    MOI.delete(model.optimizer, c)
    return
end

function MOI.delete(
    model::Optimizer,
    c::MOI.ConstraintIndex{F,S},
) where {
    F<:Union{MOI.VariableIndex,MOI.VectorOfVariables,MOI.VectorAffineFunction},
    S<:MOI.AbstractSet,
}
    MOI.delete(model.optimizer, c)
    return
end

function MOI.is_valid(
    model::Optimizer,
    c::MOI.ConstraintIndex{F,S},
) where {
    F<:Union{MOI.VariableIndex,MOI.VectorOfVariables,MOI.VectorAffineFunction},
    S<:MOI.AbstractSet,
}
    return MOI.is_valid(model.optimizer, c)
end

function MOI.is_valid(
    model::Optimizer,
    c::MOI.ConstraintIndex{F,S},
) where {F<:MOI.ScalarAffineFunction,S<:MOI.AbstractSet}
    if haskey(model.affine_constraint_cache, c)
        # TODO: how to check the cached constraint is valid (?)
        return function_has_parameters(
            model,
            model.affine_constraint_cache[c],
        ) && MOI.is_valid(model.optimizer, c)
    end
    return MOI.is_valid(model.optimizer, c)
end

function MOI.set(
    model::Optimizer,
    attr::MOI.ObjectiveFunction,
    f::MOI.ScalarQuadraticFunction{T},
) where {T}
    # clear previously defined objetive function cache
    empty_objective_function_caches!(model)
    if !function_has_parameters(model, f)
        MOI.set(model.optimizer, attr, f)
        return
    end
    (
        quad_vars,
        quad_aff_vars,
        quad_params,
        aff_terms,
        variables_associated_to_parameters,
        quad_param_constant,
    ) = separate_possible_terms_and_calculate_parameter_constant(
        model,
        f.quadratic_terms,
    )

    (
        aff_vars,
        aff_params,
        terms_with_variables_associated_to_parameters,
        aff_param_constant,
    ) = separate_possible_terms_and_calculate_parameter_constant(
        model,
        f.affine_terms,
        variables_associated_to_parameters,
    )

    aff_terms = vcat(aff_terms, aff_vars)
    const_term = f.constant + aff_param_constant + quad_param_constant
    quad_terms = quad_vars

    if !isempty(quad_vars)
        MOI.set(
            model.optimizer,
            attr,
            MOI.ScalarQuadraticFunction(quad_terms, aff_terms, const_term),
        )
    else
        MOI.set(
            model.optimizer,
            MOI.ObjectiveFunction{MOI.ScalarAffineFunction{T}}(),
            MOI.ScalarAffineFunction(aff_terms, const_term),
        )
    end

    if !isempty(quad_terms)
        f_quad = MOI.ScalarQuadraticFunction(quad_terms, aff_terms, const_term)
        MOI.set(model.optimizer, attr, f_quad)
    else
        f_quad = MOI.ScalarAffineFunction(aff_terms, const_term)
        MOI.set(
            model.optimizer,
            MOI.ObjectiveFunction{MOI.ScalarAffineFunction{T}}(),
            f_quad,
        )
    end

    model.quadratic_objective_cache_pv = quad_aff_vars
    model.quadratic_objective_cache_pp = quad_params
    model.quadratic_objective_cache_pc = aff_params
    model.quadratic_objective_variables_associated_to_parameters_cache =
        terms_with_variables_associated_to_parameters

    return
end

function MOI.optimize!(model::Optimizer)
    if !isempty(model.updated_parameters)
        update_parameters!(model)
    end
    MOI.optimize!(model.optimizer)
    if model.evaluate_duals
        calculate_dual_of_parameters(model)
    end
    return
end

end # module<|MERGE_RESOLUTION|>--- conflicted
+++ resolved
@@ -52,14 +52,6 @@
     affine_constraint_cache::MOI.Utilities.DoubleDicts.DoubleDict{
         Vector{MOI.ScalarAffineTerm{Float64}},
     }
-<<<<<<< HEAD
-    # Store reference to parameter * variable constraints: p*v >= 0.0
-    quadratic_constraint_cache_pv::MOI.Utilities.DoubleDicts.DoubleDict{
-        Vector{MOI.ScalarQuadraticTerm{Float64}},
-    }
-    # Store reference to parameter * parameter constraints: p*p >= var
-    quadratic_constraint_cache_pp::MOI.Utilities.DoubleDicts.DoubleDict{
-=======
     # Store reference quadratic constraints with parameter * variable constraints: p * v
     quadratic_constraint_cache_pv::Dict{
         MOI.ConstraintIndex,
@@ -68,17 +60,12 @@
     # Store reference quadratic constraints with parameter * variable constraints: p * v
     quadratic_constraint_cache_pp::Dict{
         MOI.ConstraintIndex,
->>>>>>> 9f635db9
         Vector{MOI.ScalarQuadraticTerm{Float64}},
     }
     # Store reference to constraints with quad_variable_term + affine_with_parameters: v * v + p
     quadratic_constraint_cache_pc::MOI.Utilities.DoubleDicts.DoubleDict{
         Vector{MOI.ScalarAffineTerm{Float64}},
     }
-<<<<<<< HEAD
-    # Probably for QPs p*v*v (?)
-    quadratic_constraint_variables_associated_to_parameters_cache::MOI.Utilities.DoubleDicts.DoubleDict{
-=======
     # Store the reference to variables in the scalar affine part that are 
     # multiplied by parameters in the scalar quadratic terms.
     # i.e.
@@ -89,7 +76,6 @@
     # This cache is storing the 2.0 * v_1 part.
     quadratic_constraint_variables_associated_to_parameters_cache::Dict{
         MOI.ConstraintIndex,
->>>>>>> 9f635db9
         Vector{MOI.ScalarAffineTerm{T}},
     }
     # Store the map for SQFs that were transformed into SAF
