module ParametricOptInterface

using MathOptInterface
using DataStructures: OrderedDict

const MOI = MathOptInterface

const PARAMETER_INDEX_THRESHOLD = 1_000_000_000_000_000_000
<<<<<<< HEAD
const SUPPORTED_SETS = (
    MOI.LessThan{Float64},
    MOI.EqualTo{Float64},
    MOI.GreaterThan{Float64}
)
=======
const SUPPORTED_VECTOR_SETS = (MOI.Nonnegatives, MOI.SecondOrderCone)
>>>>>>> e0720df6

"""
    Parameter(::Float64)

The `Parameter` structure stores the numerical value associated to a given
parameter.

## Example

```julia-repl
julia> ParametricOptInterface.Parameter(5)
ParametricOptInterface.Parameter(5)
```
"""
struct Parameter <: MOI.AbstractScalarSet
    val::Float64
end

# Utilities for using a CleverDict in Parameters
struct ParameterIndex
    index::Int64
end
function MOI.Utilities.CleverDicts.index_to_key(
    ::Type{ParameterIndex},
    index::Int64,
)
    return ParameterIndex(index)
end
function MOI.Utilities.CleverDicts.key_to_index(key::ParameterIndex)
    return key.index
end
function p_idx(vi::MOI.VariableIndex)
    return ParameterIndex(vi.value - PARAMETER_INDEX_THRESHOLD)
end

"""
    Optimizer{T, OT <: MOI.ModelLike} <: MOI.AbstractOptimizer

Declares a `Optimizer`, which allows the handling of parameters in a
optimization model.

## Example

```julia-repl
julia> ParametricOptInterface.Optimizer(GLPK.Optimizer())
ParametricOptInterface.Optimizer{Float64,GLPK.Optimizer}
```
"""
mutable struct Optimizer{T,OT<:MOI.ModelLike} <: MOI.AbstractOptimizer
    optimizer::OT
    parameters::MOI.Utilities.CleverDicts.CleverDict{
        ParameterIndex,
        T,
        typeof(MOI.Utilities.CleverDicts.key_to_index),
        typeof(MOI.Utilities.CleverDicts.index_to_key),
    }
    parameters_name::Dict{MOI.VariableIndex,String}
    # The updated_parameters dictionary has the same dimension of the 
    # parameters dictionary and if the value stored is a NaN is means
    # that the parameter has not been updated.
    updated_parameters::MOI.Utilities.CleverDicts.CleverDict{
        ParameterIndex,
        T,
        typeof(MOI.Utilities.CleverDicts.key_to_index),
        typeof(MOI.Utilities.CleverDicts.index_to_key),
    }
    variables::MOI.Utilities.CleverDicts.CleverDict{
        MOI.VariableIndex,
        MOI.VariableIndex,
        typeof(MOI.Utilities.CleverDicts.key_to_index),
        typeof(MOI.Utilities.CleverDicts.index_to_key),
    }
    last_variable_index_added::Int64
    last_parameter_index_added::Int64
    # Store reference to affine constraints with parameters: v + p
    affine_constraint_cache::MOI.Utilities.DoubleDicts.DoubleDict{
        Vector{MOI.ScalarAffineTerm{Float64}},
    }
    # Store reference quadratic constraints with parameter * variable constraints: p * v
    quadratic_constraint_cache_pv::MOI.Utilities.DoubleDicts.DoubleDict{
        Vector{MOI.ScalarQuadraticTerm{Float64}},
    }
    # Store reference quadratic constraints with parameter * variable constraints: p * v
    quadratic_constraint_cache_pp::MOI.Utilities.DoubleDicts.DoubleDict{
        Vector{MOI.ScalarQuadraticTerm{Float64}},
    }
    # Store reference to constraints with quad_variable_term + affine_with_parameters: v * v + p
    quadratic_constraint_cache_pc::MOI.Utilities.DoubleDicts.DoubleDict{
        Vector{MOI.ScalarAffineTerm{Float64}},
    }
    # Store the reference to variables in the scalar affine part that are 
    # multiplied by parameters in the scalar quadratic terms.
    # i.e.
    # If we have a constraint function with both scalar quadratic terms and 
    # scalar affine terms such as p_1 * v_1 + 2.0 * v_1
    # When we need to update the constraint coefficient after updating the parameter 
    # we must do (new_p_1 + 2.0) * v_1
    # This cache is storing the 2.0 * v_1 part.
    quadratic_constraint_variables_associated_to_parameters_cache::MOI.Utilities.DoubleDicts.DoubleDict{
        Vector{MOI.ScalarAffineTerm{T}},
    }
    # Store the map for SQFs that were transformed into SAF
    # for instance p*p + var -> ScalarAffine(var)
    quadratic_added_cache::OrderedDict{MOI.ConstraintIndex,MOI.ConstraintIndex}
    last_quad_add_added::Int64
    vector_constraint_cache::MOI.Utilities.DoubleDicts.DoubleDict{
        Vector{MOI.VectorAffineTerm{Float64}},
    }
    # Ditto from the constraint caches but for the objective function
    affine_objective_cache::Vector{MOI.ScalarAffineTerm{T}}
    quadratic_objective_cache_pv::Vector{MOI.ScalarQuadraticTerm{T}}
    quadratic_objective_cache_pp::Vector{MOI.ScalarQuadraticTerm{T}}
    quadratic_objective_cache_pc::Vector{MOI.ScalarAffineTerm{T}}
    quadratic_objective_variables_associated_to_parameters_cache::Vector{
        MOI.ScalarAffineTerm{T},
    }
    multiplicative_parameters::Set{Int64}
    dual_value_of_parameters::Vector{Float64}
    evaluate_duals::Bool
    number_of_parameters_in_model::Int64
    function Optimizer(optimizer::OT; evaluate_duals::Bool = true) where {OT}
        return new{Float64,OT}(
            optimizer,
            MOI.Utilities.CleverDicts.CleverDict{ParameterIndex,Float64}(
                MOI.Utilities.CleverDicts.key_to_index,
                MOI.Utilities.CleverDicts.index_to_key,
            ),
            Dict{MOI.VariableIndex,String}(),
            MOI.Utilities.CleverDicts.CleverDict{ParameterIndex,Float64}(
                MOI.Utilities.CleverDicts.key_to_index,
                MOI.Utilities.CleverDicts.index_to_key,
            ),
            MOI.Utilities.CleverDicts.CleverDict{
                MOI.VariableIndex,
                MOI.VariableIndex,
            }(
                MOI.Utilities.CleverDicts.key_to_index,
                MOI.Utilities.CleverDicts.index_to_key,
            ),
            0,
            PARAMETER_INDEX_THRESHOLD,
            MOI.Utilities.DoubleDicts.DoubleDict{
                Vector{MOI.ScalarAffineTerm{Float64}},
            }(),
            MOI.Utilities.DoubleDicts.DoubleDict{
                Vector{MOI.ScalarQuadraticTerm{Float64}},
            }(),
            MOI.Utilities.DoubleDicts.DoubleDict{
                Vector{MOI.ScalarQuadraticTerm{Float64}},
            }(),
            MOI.Utilities.DoubleDicts.DoubleDict{
                Vector{MOI.ScalarAffineTerm{Float64}},
            }(),
            MOI.Utilities.DoubleDicts.DoubleDict{
                Vector{MOI.ScalarAffineTerm{Float64}},
            }(),
            OrderedDict{MOI.ConstraintIndex,MOI.ConstraintIndex}(),
            0,
            MOI.Utilities.DoubleDicts.DoubleDict{
                Vector{MOI.VectorAffineTerm{Float64}},
            }(),
            Vector{MOI.ScalarAffineTerm{Float64}}(),
            Vector{MOI.ScalarQuadraticTerm{Float64}}(),
            Vector{MOI.ScalarQuadraticTerm{Float64}}(),
            Vector{MOI.ScalarAffineTerm{Float64}}(),
            Vector{MOI.ScalarAffineTerm{Float64}}(),
            Set{Int64}(),
            Vector{Float64}(),
            evaluate_duals,
            0,
        )
    end
end

function ParametricOptimizer(args...; kwargs...)
    @warn("ParametricOptimizer is deprecated. Use `POI.Optimizer` instead.")
    return Optimizer(args...; kwargs...)
end

include("utils.jl")
include("duals.jl")
include("update_parameters.jl")

function MOI.is_empty(model::Optimizer)
    return MOI.is_empty(model.optimizer) &&
           isempty(model.parameters) &&
           isempty(model.parameters_name) &&
           isempty(model.variables) &&
           isempty(model.updated_parameters) &&
           isempty(model.variables) &&
           model.last_variable_index_added == 0 &&
           model.last_parameter_index_added == PARAMETER_INDEX_THRESHOLD &&
           isempty(model.affine_constraint_cache) &&
           isempty(model.quadratic_constraint_cache_pv) &&
           isempty(model.quadratic_constraint_cache_pp) &&
           isempty(model.quadratic_constraint_cache_pc) &&
           isempty(
               model.quadratic_constraint_variables_associated_to_parameters_cache,
           ) &&
           isempty(model.quadratic_added_cache) &&
           model.last_quad_add_added == 0 &&
           isempty(model.affine_objective_cache) &&
           isempty(model.quadratic_objective_cache_pv) &&
           isempty(model.quadratic_objective_cache_pp) &&
           isempty(model.quadratic_objective_cache_pc) &&
           isempty(
               model.quadratic_objective_variables_associated_to_parameters_cache,
           ) &&
           isempty(model.dual_value_of_parameters) &&
           model.number_of_parameters_in_model == 0
end

function MOI.supports_constraint(
    model::Optimizer,
    F::Union{
        Type{MOI.VariableIndex},
        Type{MOI.ScalarAffineFunction{T}},
        Type{MOI.VectorOfVariables},
        Type{MOI.VectorAffineFunction{T}},
    },
    S::Type{<:MOI.AbstractSet},
) where {T}
    return MOI.supports_constraint(model.optimizer, F, S)
end

function MOI.supports_constraint(
    model::Optimizer,
    ::Type{MOI.ScalarQuadraticFunction{T}},
    S::Type{<:MOI.AbstractSet},
) where {T}
    return MOI.supports_constraint(
        model.optimizer,
        MOI.ScalarAffineFunction{T},
        S,
    )
end

function MOI.supports_constraint(
    model::Optimizer,
    ::Type{MOI.VectorQuadraticFunction{T}},
    S::Type{<:MOI.AbstractSet},
) where {T}
    return MOI.supports_constraint(
        model.optimizer,
        MOI.VectorAffineFunction{T},
        S,
    )
end

function MOI.supports(
    model::Optimizer,
    attr::Union{
        MOI.ObjectiveSense,
        MOI.ObjectiveFunction{MOI.VariableIndex},
        MOI.ObjectiveFunction{MOI.ScalarAffineFunction{T}},
        MOI.ObjectiveFunction{MOI.ScalarQuadraticFunction{T}},
    },
) where {T}
    return MOI.supports(model.optimizer, attr)
end

function MOI.supports_incremental_interface(model::Optimizer)
    return MOI.supports_incremental_interface(model.optimizer)
end
function MOI.supports(model::Optimizer, ::MOI.Name)
    return MOI.supports(model.optimizer, MOI.Name())
end
function MOI.get(model::Optimizer, ::MOI.ListOfModelAttributesSet)
    return MOI.get(model.optimizer, MOI.ListOfModelAttributesSet())
end
MOI.get(model::Optimizer, ::MOI.Name) = MOI.get(model.optimizer, MOI.Name())
function MOI.set(model::Optimizer, ::MOI.Name, name::String)
    return MOI.set(model.optimizer, MOI.Name(), name)
end
function MOI.get(model::Optimizer, ::MOI.ListOfVariableIndices)
    return MOI.get(model.optimizer, MOI.ListOfVariableIndices())
end
function MOI.get(model::Optimizer, ::MOI.ListOfVariableAttributesSet)
    return MOI.get(model.optimizer, MOI.ListOfVariableAttributesSet())
end
# (guilherme bodin) TODO This is certainly wrong because the original attr 
# is MOI.ListOfConstraintAttributesSet{F, S} and since we may make modifications to the 
# Function this is invalid
function MOI.get(model::Optimizer, ::MOI.ListOfConstraintAttributesSet)
    return MOI.get(model.optimizer, MOI.ListOfConstraintAttributesSet())
end
function MOI.set(
    model::Optimizer,
    ::MOI.ConstraintFunction,
    c::MOI.ConstraintIndex{F,S},
    f::F,
) where {F,S}
    MOI.set(model.optimizer, MOI.ConstraintFunction(), c, f)
    return
end
function MOI.set(
    model::Optimizer,
    ::MOI.ConstraintSet,
    c::MOI.ConstraintIndex{F,S},
    s::S,
) where {F,S}
    MOI.set(model.optimizer, MOI.ConstraintSet(), c, s)
    return
end
function MOI.modify(
    model::Optimizer,
    c::MOI.ConstraintIndex{F,S},
    chg::MOI.ScalarCoefficientChange{Float64},
) where {F,S}
    MOI.modify(model.optimizer, c, chg)
    return
end
function MOI.modify(
    model::Optimizer,
    c::MOI.ObjectiveFunction{F},
    chg::MOI.ScalarCoefficientChange{Float64},
) where {F<:MathOptInterface.AbstractScalarFunction}
    MOI.modify(model.optimizer, c, chg)
    return
end
function MOI.modify(
    model::Optimizer,
    c::MOI.ObjectiveFunction{F},
    chg::MOI.ScalarConstantChange{Float64},
) where {F<:MathOptInterface.AbstractScalarFunction}
    MOI.modify(model.optimizer, c, chg)
    return
end

function MOI.empty!(model::Optimizer{T}) where {T}
    MOI.empty!(model.optimizer)
    empty!(model.parameters)
    empty!(model.parameters_name)
    empty!(model.updated_parameters)
    empty!(model.variables)
    model.last_variable_index_added = 0
    model.last_parameter_index_added = PARAMETER_INDEX_THRESHOLD
    empty!(model.affine_constraint_cache)
    empty!(model.quadratic_constraint_cache_pv)
    empty!(model.quadratic_constraint_cache_pp)
    empty!(model.quadratic_constraint_cache_pc)
    empty!(model.quadratic_constraint_variables_associated_to_parameters_cache)
    empty!(model.quadratic_added_cache)
    model.last_quad_add_added = 0
    empty!(model.vector_constraint_cache)
    empty!(model.affine_objective_cache)
    empty!(model.quadratic_objective_cache_pv)
    empty!(model.quadratic_objective_cache_pp)
    empty!(model.quadratic_objective_cache_pc)
    empty!(model.quadratic_objective_variables_associated_to_parameters_cache)
    empty!(model.dual_value_of_parameters)
    model.number_of_parameters_in_model = 0
    return
end

function MOI.set(
    model::Optimizer,
    attr::MOI.VariableName,
    v::MOI.VariableIndex,
    name::String,
)
    if is_parameter_in_model(model, v)
        model.parameters_name[v] = name
    else
        MOI.set(model.optimizer, attr, v, name)
    end
    return
end

function MOI.get(model::Optimizer, attr::MOI.VariableName, v::MOI.VariableIndex)
    if is_parameter_in_model(model, v)
        return get(model.parameters_name, v, "")
    else
        return MOI.get(model.optimizer, attr, v)
    end
end

function MOI.get(model::Optimizer, tp::Type{MOI.VariableIndex}, attr::String)
    return MOI.get(model.optimizer, tp, attr)
end

function MOI.get(model::Optimizer, attr::MOI.ObjectiveBound)
    return MOI.get(model.optimizer, attr)
end

function MOI.supports(
    model::Optimizer,
    attr::MOI.VariableName,
    tp::Type{MOI.VariableIndex},
)
    return MOI.supports(model.optimizer, attr, tp)
end

function MOI.set(
    model::Optimizer,
    attr::MOI.ConstraintName,
    c::MOI.ConstraintIndex,
    name::String,
)
    MOI.set(model.optimizer, attr, c, name)
    return
end

function MOI.get(
    model::Optimizer,
    attr::MOI.ConstraintName,
    c::MOI.ConstraintIndex,
)
    return MOI.get(model.optimizer, attr, c)
end

function MOI.get(model::Optimizer, ::MOI.NumberOfVariables)
    return length(model.parameters) + length(model.variables)
end

function MOI.supports(
    model::Optimizer,
    attr::MOI.ConstraintName,
    tp::Type{<:MOI.ConstraintIndex},
)
    return MOI.supports(model.optimizer, attr, tp)
end

function MOI.get(
    model::Optimizer,
    attr::MOI.ConstraintFunction,
    ci::MOI.ConstraintIndex{F,S},
) where {F,S}
    # Check if the index was cached as Affine expression
    if haskey(model.affine_constraint_cache, ci)
        return model.affine_constraint_cache[ci]
        # Check if the index was cached as a Quadratic
    elseif haskey(model.quadratic_added_cache, ci)
        return model.quadratic_added_cache[ci]
    else
        return MOI.get(model.optimizer, attr, ci)
    end
end

function MOI.get(
    model::Optimizer,
    tp::Type{MOI.ConstraintIndex{F,S}},
    attr::String,
) where {F,S}
    return MOI.get(model.optimizer, tp, attr)
end

function MOI.get(model::Optimizer, tp::Type{MOI.ConstraintIndex}, attr::String)
    return MOI.get(model.optimizer, tp, attr)
end

function MOI.is_valid(model::Optimizer, vi::MOI.VariableIndex)
    return MOI.is_valid(model.optimizer, vi)
end

function MOI.supports(model::Optimizer, ::MOI.NumberOfThreads)
    return MOI.supports(model.optimizer, MOI.NumberOfThreads())
end

function MOI.supports(model::Optimizer, ::MOI.TimeLimitSec)
    return MOI.supports(model.optimizer, MOI.TimeLimitSec())
end

function MOI.set(model::Optimizer, ::MOI.TimeLimitSec, value)
    MOI.set(model.optimizer, MOI.TimeLimitSec(), value)
    return
end

function MOI.get(model::Optimizer, ::MOI.TimeLimitSec)
    return MOI.get(model.optimizer, MOI.TimeLimitSec())
end

function MOI.get(model::Optimizer, ::MOI.SolveTimeSec)
    return MOI.get(model.optimizer, MOI.SolveTimeSec())
end

function MOI.supports(model::Optimizer, ::MOI.Silent)
    return MOI.supports(model.optimizer, MOI.Silent())
end

function MOI.set(model::Optimizer, ::MOI.Silent, value::Bool)
    MOI.set(model.optimizer, MOI.Silent(), value)
    return
end

MOI.get(model::Optimizer, ::MOI.Silent) = MOI.get(model.optimizer, MOI.Silent())

function MOI.get(model::Optimizer, ::MOI.RawStatusString)
    return MOI.get(model.optimizer, MOI.RawStatusString())
end

function MOI.get(model::Optimizer, ::MOI.NumberOfConstraints{F,S}) where {F,S}
    return length(MOI.get(model, MOI.ListOfConstraintIndices{F,S}()))
end

function MOI.get(
    model::Optimizer,
    attr::MOI.ConstraintSet,
    ci::MOI.ConstraintIndex{F,S},
) where {F,S}
    MOI.throw_if_not_valid(model, ci)
    return MOI.get(model.optimizer, attr, ci)
end

function MOI.get(
    model::Optimizer,
    attr::MOI.ConstraintSet,
    ci::MOI.ConstraintIndex{F,S},
) where {
    F<:Union{MOI.VariableIndex,MOI.VectorOfVariables,MOI.VectorAffineFunction},
    S<:MOI.AbstractSet,
}
    return MOI.get(model.optimizer, attr, ci)
end

function MOI.get(model::Optimizer, attr::MOI.ObjectiveSense)
    return MOI.get(model.optimizer, attr)
end

function MOI.get(model::Optimizer, attr::MOI.ObjectiveFunctionType)
    if !isempty(model.quadratic_constraint_cache_pv) ||
       !isempty(model.quadratic_constraint_cache_pc)
        return MOI.ScalarQuadraticFunction{Float64}
    end
    return MOI.get(model.optimizer, attr)
end

function MOI.get(
    model::Optimizer,
    attr::MOI.ObjectiveFunction{F},
) where {
    F<:Union{
        MOI.VariableIndex,
        MOI.ScalarAffineFunction{T},
        MOI.ScalarQuadraticFunction{T},
    },
} where {T}

    # Check if the index was cached as Affine expression
    if !isempty(model.affine_objective_cache)
        return model.affine_objective_cache
        # Check if the index was cached as a Quadratic
    elseif !isempty(model.quadratic_objective_cache_pv)
        return model.quadratic_objective_cache_pv
    elseif !isempty(model.quadratic_objective_cache_pp)
        return model.quadratic_objective_cache_pp
    elseif !isempty(model.quadratic_objective_cache_pc)
        return model.quadratic_objective_cache_pc
    else
        return MOI.get(model.optimizer, attr)
    end
end

function MOI.get(model::Optimizer, attr::MOI.ResultCount)
    return MOI.get(model.optimizer, attr)
end

# In the AbstractBridgeOptimizer, we collect all the possible constraint types and them filter with NumberOfConstraints.
# If NumberOfConstraints is zero then we remove it from the list.
# Here, you can look over keys(quadratic_added_cache) and add the F-S types of all the keys in constraints.
# To implement NumberOfConstraints, you call NumberOfConstraints to the inner optimizer.
# Then you remove the number of constraints of that that in values(quadratic_added_cache)
function MOI.get(model::Optimizer, ::MOI.ListOfConstraintTypesPresent)
    inner_ctrs = MOI.get(model.optimizer, MOI.ListOfConstraintTypesPresent())
    if !has_quadratic_constraint_caches(model)
        return inner_ctrs
    end

    cache_keys = collect(keys(model.quadratic_added_cache))
    constraints = Set{Tuple{DataType,DataType}}()

    for (F, S) in inner_ctrs
        inner_index =
            MOI.get(model.optimizer, MOI.ListOfConstraintIndices{F,S}())
        cache_map_check =
            quadratic_constraint_cache_map_check.(model, inner_index)
        for type in typeof.(cache_keys[cache_map_check])
            push!(constraints, (type.parameters[1], type.parameters[2]))
        end
        # If not all the constraints are chached then also push the original type
        if !all(cache_map_check)
            push!(constraints, (F, S))
        end
    end

    return collect(constraints)
end

function MOI.get(
    model::Optimizer,
    attr::MOI.ListOfConstraintIndices{F,S},
) where {S,F<:Union{MOI.VectorOfVariables,MOI.VariableIndex}}
    return MOI.get(model.optimizer, attr)
end

function MOI.get(
    model::Optimizer,
    ::MOI.ListOfConstraintIndices{F,S},
) where {
    S<:MOI.AbstractSet,
    F<:Union{MOI.ScalarAffineFunction{T},MOI.VectorAffineFunction{T}},
} where {T}
    inner_index = MOI.get(model.optimizer, MOI.ListOfConstraintIndices{F,S}())
    if !has_quadratic_constraint_caches(model)
        return inner_index
    end

    cache_map_check = quadratic_constraint_cache_map_check(mode, inner_index)
    return inner_index[cache_map_check]
end

function MOI.get(
    model::Optimizer,
    ::MOI.ListOfConstraintIndices{F,S},
) where {S<:MOI.AbstractSet,F<:MOI.ScalarQuadraticFunction{T}} where {T}
    inner_index = MOI.ConstraintIndex{F,S}[]
    if MOI.supports_constraint(model.optimizer, F, S)
        inner_index =
            MOI.get(model.optimizer, MOI.ListOfConstraintIndices{F,S}())
        if !has_quadratic_constraint_caches(model)
            return inner_index
        end
    end

    quadratic_caches = [
        :quadratic_constraint_cache_pc,
        :quadratic_constraint_cache_pp,
        :quadratic_constraint_cache_pv,
        # JD: Check if this applies here
        # :quadratic_constraint_variables_associated_to_parameters_cache
    ]

    for field in quadratic_caches
        cache = getfield(model, field)
        push!(inner_index, keys(cache)...)
    end
    return inner_index
end

function MOI.supports_add_constrained_variable(::Optimizer, ::Type{Parameter})
    return true
end

function MOI.supports_add_constrained_variables(
    model::Optimizer,
    ::Type{MOI.Reals},
)
    return MOI.supports_add_constrained_variables(model.optimizer, MOI.Reals)
end

function MOI.add_variable(model::Optimizer)
    next_variable_index!(model)
    return MOI.Utilities.CleverDicts.add_item(
        model.variables,
        MOI.add_variable(model.optimizer),
    )
end

function MOI.add_constrained_variable(model::Optimizer, set::Parameter)
    next_parameter_index!(model)
    p = MOI.VariableIndex(model.last_parameter_index_added)
    MOI.Utilities.CleverDicts.add_item(model.parameters, set.val)
    cp = MOI.ConstraintIndex{MOI.VariableIndex,Parameter}(
        model.last_parameter_index_added,
    )
    MOI.Utilities.CleverDicts.add_item(model.updated_parameters, NaN)
    update_number_of_parameters!(model)
    return p, cp
end

function MOI.add_constraint(
    model::Optimizer,
    f::MOI.VariableIndex,
    set::MOI.AbstractScalarSet,
)
    if is_parameter_in_model(model, f)
        error("Cannot constrain a parameter")
    elseif !is_variable_in_model(model, f)
        error("Variable not in the model")
    end
    return MOI.add_constraint(model.optimizer, f, set)
end

function add_constraint_with_parameters_on_function(
    model::Optimizer,
    f::MOI.ScalarAffineFunction{T},
    set::MOI.AbstractScalarSet,
) where {T}
    vars, params, param_constant =
        separate_possible_terms_and_calculate_parameter_constant(model, f.terms)
    ci = MOI.Utilities.normalize_and_add_constraint(
        model.optimizer,
        MOI.ScalarAffineFunction(vars, f.constant + param_constant),
        set,
    )
    model.affine_constraint_cache[ci] = params
    return ci
end

function MOI.add_constraint(
    model::Optimizer,
    f::MOI.ScalarAffineFunction{T},
    set::MOI.AbstractScalarSet,
) where {T}
    if !function_has_parameters(model, f)
        return MOI.add_constraint(model.optimizer, f, set)
    else
        return add_constraint_with_parameters_on_function(model, f, set)
    end
end

function MOI.get(
    model::Optimizer,
    attr::MOI.VariablePrimal,
    v::MOI.VariableIndex,
)
    if is_parameter_in_model(model, v)
        return model.parameters[p_idx(v)]
    elseif is_variable_in_model(model, v)
        return MOI.get(model.optimizer, attr, model.variables[v])
    else
        error("Variable not in the model")
    end
end

function MOI.get(
    model::Optimizer,
    attr::MOI.VariableBasisStatus,
    v::MOI.VariableIndex,
)
    if is_variable_in_model(model, v)
        return MOI.get(model.optimizer, attr, model.variables[v])
    else
        error("VariableBasisStatus is not supported for parameters.")
    end
end

function MOI.set(
    model::Optimizer,
    ::MOI.ConstraintSet,
    cp::MOI.ConstraintIndex{MOI.VariableIndex,Parameter},
    set::Parameter,
)
    p = MOI.VariableIndex(cp.value)
    if !is_parameter_in_model(model, p)
        error("Parameter not in the model")
    end
    return model.updated_parameters[p_idx(p)] = set.val
end

struct ParameterValue <: MOI.AbstractVariableAttribute end

"""
    MOI.set(
        model::Optimizer,
        ::ParameterValue,
        x::MOI.VariableIndex,
        value::Float64,
    )

Sets the parameter to a given value, using its `MOI.VariableIndex` as reference.

# Example

```julia-repl
julia> MOI.set(model, ParameterValue(), w, 2.0)
2.0
```
"""
function MOI.set(
    model::Optimizer,
    ::ParameterValue,
    vi::MOI.VariableIndex,
    val::Float64,
)
    if !is_parameter_in_model(model, vi)
        error("Parameter not in the model")
    end
    return model.updated_parameters[p_idx(vi)] = val
end

function MOI.set(
    model::Optimizer,
    ::ParameterValue,
    vi::MOI.VariableIndex,
    val::Real,
)
    return MOI.set(model, ParameterValue(), vi, convert(Float64, val))
end

function empty_objective_function_caches!(model::Optimizer)
    empty!(model.affine_objective_cache)
    empty!(model.quadratic_objective_cache_pv)
    empty!(model.quadratic_objective_cache_pp)
    empty!(model.quadratic_objective_cache_pc)
    return
end

function MOI.set(
    model::Optimizer,
    attr::MOI.ObjectiveFunction,
    f::MOI.ScalarAffineFunction{T},
) where {T}
    # clear previously defined objetive function cache
    empty_objective_function_caches!(model)
    if !function_has_parameters(model, f)
        MOI.set(model.optimizer, attr, f)
    else
        vars, params, param_constant =
            separate_possible_terms_and_calculate_parameter_constant(
                model,
                f.terms,
            )
        MOI.set(
            model.optimizer,
            attr,
            MOI.ScalarAffineFunction(vars, f.constant + param_constant),
        )
        model.affine_objective_cache = params
    end
    return
end

function MOI.set(
    model::Optimizer,
    attr::MOI.ObjectiveFunction,
    v::MOI.VariableIndex,
)
    if is_parameter_in_model(model, v)
        error("Cannot use a parameter as objective function alone")
    elseif !is_variable_in_model(model, v)
        error("Variable not in the model")
    end
    return MOI.set(model.optimizer, attr, model.variables[v])
end

function MOI.set(
    model::Optimizer,
    attr::MOI.ObjectiveSense,
    sense::MOI.OptimizationSense,
)
    MOI.set(model.optimizer, attr, sense)
    return
end

function MOI.get(
    model::Optimizer,
    attr::T,
) where {
    T<:Union{
        MOI.TerminationStatus,
        MOI.ObjectiveValue,
        MOI.DualObjectiveValue,
        MOI.PrimalStatus,
        MOI.DualStatus,
    },
}
    return MOI.get(model.optimizer, attr)
end

function MOI.get(
    model::Optimizer,
    attr::T,
    c::MOI.ConstraintIndex,
) where {
    T<:Union{MOI.ConstraintPrimal,MOI.ConstraintDual,MOI.ConstraintBasisStatus},
}
    return MOI.get(model.optimizer, attr, c)
end

function MOI.set(model::Optimizer, attr::MOI.RawOptimizerAttribute, val::Any)
    MOI.set(model.optimizer, attr, val)
    return
end

function MOI.get(model::Optimizer, ::MOI.SolverName)
    name = MOI.get(model.optimizer, MOI.SolverName())
    return "Parametric Optimizer with $(name) attached"
end

function MOI.get(model::Optimizer, ::MOI.SolverVersion)
    return MOI.get(model.optimizer, MOI.SolverVersion())
end

function MOI.add_constraint(
    model::Optimizer,
    f::MOI.VectorOfVariables,
    set::MOI.AbstractVectorSet,
) where {T}
    if function_has_parameters(model, f)
        error("VectorOfVariables does not allow parameters")
    end
    return MOI.add_constraint(model.optimizer, f, set)
end

function MOI.add_constraint(
    model::Optimizer,
    f::MOI.VectorAffineFunction{T},
    set::MOI.AbstractVectorSet,
) where {T}
    if !function_has_parameters(model, f)
        return MOI.add_constraint(model.optimizer, f, set)
    else
        return add_constraint_with_parameters_on_function(model, f, set)
    end
end

function add_constraint_with_parameters_on_function(
    model::Optimizer,
    f::MOI.VectorAffineFunction{T},
    set::MOI.AbstractVectorSet,
) where {T}
    vars, params, param_constants =
        separate_possible_terms_and_calculate_parameter_constant(model, f, set)
    ci = MOI.add_constraint(
        model.optimizer,
        MOI.VectorAffineFunction(vars, f.constants + param_constants),
        set,
    )
    model.vector_constraint_cache[ci] = params
    return ci
end

function add_constraint_with_parameters_on_function(
    model::Optimizer,
    f::MOI.ScalarQuadraticFunction{T},
    set::S,
) where {T,S<:MOI.AbstractScalarSet}
    (
        quad_vars,
        quad_aff_vars,
        quad_params,
        aff_terms,
        variables_associated_to_parameters,
        quad_param_constant,
    ) = separate_possible_terms_and_calculate_parameter_constant(
        model,
        f.quadratic_terms,
    )

    (
        aff_vars,
        aff_params,
        terms_with_variables_associated_to_parameters,
        aff_param_constant,
    ) = separate_possible_terms_and_calculate_parameter_constant(
        model,
        f.affine_terms,
        variables_associated_to_parameters,
    )

    aff_terms = vcat(aff_terms, aff_vars)
    const_term = f.constant + aff_param_constant + quad_param_constant
    quad_terms = quad_vars
    f_quad = if !isempty(quad_vars)
        MOI.ScalarQuadraticFunction(quad_terms, aff_terms, const_term)
    else
        MOI.ScalarAffineFunction(aff_terms, const_term)
    end
    model.last_quad_add_added += 1
    ci =
        MOI.Utilities.normalize_and_add_constraint(model.optimizer, f_quad, set)
    # This part is used to remember that ci came from a quadratic function
    # It is particularly useful because sometimes the constraint mutates
    new_ci = MOI.ConstraintIndex{MOI.ScalarQuadraticFunction{T},S}(
        model.last_quad_add_added,
    )
    model.quadratic_added_cache[new_ci] = ci
    fill_quadratic_constraint_caches!(
        model,
        new_ci,
        quad_aff_vars,
        quad_params,
        aff_params,
        terms_with_variables_associated_to_parameters,
    )
    return new_ci
end

function MOI.add_constraint(
    model::Optimizer,
    f::MOI.ScalarQuadraticFunction{T},
    set::MOI.AbstractScalarSet,
) where {T}
    if !function_has_parameters(model, f)
        return MOI.add_constraint(model.optimizer, f, set)
    else
        return add_constraint_with_parameters_on_function(model, f, set)
    end
end

function MOI.delete(model::Optimizer, v::MOI.VariableIndex)
    delete!(model.variables, v)
    MOI.delete(model.optimizer, v)
    return
end

function MOI.delete(
    model::Optimizer,
    c::MOI.ConstraintIndex{F,S},
) where {F<:MOI.ScalarAffineFunction,S<:MOI.AbstractSet}
    if haskey(model.affine_constraint_cache, c)
        delete!(model.affine_constraint_cache, c)
    end
    MOI.delete(model.optimizer, c)
    return
end

function MOI.delete(
    model::Optimizer,
    c::MOI.ConstraintIndex{F,S},
) where {
    F<:Union{MOI.VariableIndex,MOI.VectorOfVariables,MOI.VectorAffineFunction},
    S<:MOI.AbstractSet,
}
    MOI.delete(model.optimizer, c)
    return
end

function MOI.is_valid(
    model::Optimizer,
    c::MOI.ConstraintIndex{F,S},
) where {
    F<:Union{MOI.VariableIndex,MOI.VectorOfVariables,MOI.VectorAffineFunction},
    S<:MOI.AbstractSet,
}
    return MOI.is_valid(model.optimizer, c)
end

function MOI.is_valid(
    model::Optimizer,
    c::MOI.ConstraintIndex{F,S},
) where {F<:MOI.ScalarAffineFunction,S<:MOI.AbstractSet}
    if haskey(model.affine_constraint_cache, c)
        # TODO: how to check the cached constraint is valid (?)
        return function_has_parameters(
            model,
            model.affine_constraint_cache[c],
        ) && MOI.is_valid(model.optimizer, c)
    end
    return MOI.is_valid(model.optimizer, c)
end

function MOI.set(
    model::Optimizer,
    attr::MOI.ObjectiveFunction,
    f::MOI.ScalarQuadraticFunction{T},
) where {T}
    # clear previously defined objetive function cache
    empty_objective_function_caches!(model)
    if !function_has_parameters(model, f)
        MOI.set(model.optimizer, attr, f)
        return
    end
    (
        quad_vars,
        quad_aff_vars,
        quad_params,
        aff_terms,
        variables_associated_to_parameters,
        quad_param_constant,
    ) = separate_possible_terms_and_calculate_parameter_constant(
        model,
        f.quadratic_terms,
    )

    (
        aff_vars,
        aff_params,
        terms_with_variables_associated_to_parameters,
        aff_param_constant,
    ) = separate_possible_terms_and_calculate_parameter_constant(
        model,
        f.affine_terms,
        variables_associated_to_parameters,
    )

    aff_terms = vcat(aff_terms, aff_vars)
    const_term = f.constant + aff_param_constant + quad_param_constant
    quad_terms = quad_vars

    if !isempty(quad_vars)
        MOI.set(
            model.optimizer,
            attr,
            MOI.ScalarQuadraticFunction(quad_terms, aff_terms, const_term),
        )
    else
        MOI.set(
            model.optimizer,
            MOI.ObjectiveFunction{MOI.ScalarAffineFunction{T}}(),
            MOI.ScalarAffineFunction(aff_terms, const_term),
        )
    end

    if !isempty(quad_terms)
        f_quad = MOI.ScalarQuadraticFunction(quad_terms, aff_terms, const_term)
        MOI.set(model.optimizer, attr, f_quad)
    else
        f_quad = MOI.ScalarAffineFunction(aff_terms, const_term)
        MOI.set(
            model.optimizer,
            MOI.ObjectiveFunction{MOI.ScalarAffineFunction{T}}(),
            f_quad,
        )
    end

    model.quadratic_objective_cache_pv = quad_aff_vars
    model.quadratic_objective_cache_pp = quad_params
    model.quadratic_objective_cache_pc = aff_params
    model.quadratic_objective_variables_associated_to_parameters_cache =
        terms_with_variables_associated_to_parameters

    return
end

function MOI.optimize!(model::Optimizer)
    if !isempty(model.updated_parameters)
        update_parameters!(model)
    end
    MOI.optimize!(model.optimizer)
    if model.evaluate_duals
        calculate_dual_of_parameters(model)
    end
    return
end

end # module<|MERGE_RESOLUTION|>--- conflicted
+++ resolved
@@ -6,15 +6,6 @@
 const MOI = MathOptInterface
 
 const PARAMETER_INDEX_THRESHOLD = 1_000_000_000_000_000_000
-<<<<<<< HEAD
-const SUPPORTED_SETS = (
-    MOI.LessThan{Float64},
-    MOI.EqualTo{Float64},
-    MOI.GreaterThan{Float64}
-)
-=======
-const SUPPORTED_VECTOR_SETS = (MOI.Nonnegatives, MOI.SecondOrderCone)
->>>>>>> e0720df6
 
 """
     Parameter(::Float64)
