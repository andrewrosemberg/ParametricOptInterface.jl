--- conflicted
+++ resolved
@@ -34,16 +34,6 @@
 ParametricOptInterface.ParametricOptimizer{Float64,GLPK.Optimizer}
 ```
 """
-<<<<<<< HEAD
-mutable struct ParametricOptimizer{T,OT<:MOI.ModelLike} <: MOI.AbstractOptimizer
-    optimizer::OT
-    parameters::Dict{MOI.VariableIndex,T}
-    parameters_name::Dict{MOI.VariableIndex,String}
-    updated_parameters::Dict{MOI.VariableIndex,T}
-    variables::Dict{MOI.VariableIndex,MOI.VariableIndex}
-    last_variable_index_added::Int
-    last_parameter_index_added::Int
-=======
 mutable struct ParametricOptimizer{T, OT <: MOI.ModelLike} <: MOI.AbstractOptimizer
     optimizer::OT 
     parameters::Dict{MOI.VariableIndex, T}
@@ -52,7 +42,6 @@
     variables::Dict{MOI.VariableIndex, MOI.VariableIndex}
     last_variable_index_added::Int64
     last_parameter_index_added::Int64
->>>>>>> b3209b83
     affine_constraint_cache::DD.DoubleDict{Vector{MOI.ScalarAffineTerm{Float64}}}
     quadratic_constraint_cache_pv::Dict{
         MOI.ConstraintIndex,
@@ -63,34 +52,13 @@
         Vector{MOI.ScalarQuadraticTerm{Float64}},
     }
     quadratic_constraint_cache_pc::DD.DoubleDict{Vector{MOI.ScalarAffineTerm{Float64}}}
-<<<<<<< HEAD
-    quadratic_constraint_variables_associated_to_parameters_cache::Dict{
-        MOI.ConstraintIndex,
-        Vector{MOI.ScalarAffineTerm{T}},
-    }
-    quadratic_added_cache::Dict{MOI.ConstraintIndex,MOI.ConstraintIndex}
-    last_quad_add_added::Int
-    vector_constraint_cache::DD.DoubleDict{Vector{MOI.VectorAffineTerm{Float64}}}
-=======
     quadratic_constraint_variables_associated_to_parameters_cache::Dict{MOI.ConstraintIndex, Vector{MOI.ScalarAffineTerm{T}}} 
     quadratic_added_cache::Dict{MOI.ConstraintIndex, MOI.ConstraintIndex} 
     last_quad_add_added::Int64
->>>>>>> b3209b83
     affine_objective_cache::Vector{MOI.ScalarAffineTerm{T}}
     quadratic_objective_cache_pv::Vector{MOI.ScalarQuadraticTerm{T}}
     quadratic_objective_cache_pp::Vector{MOI.ScalarQuadraticTerm{T}}
     quadratic_objective_cache_pc::Vector{MOI.ScalarAffineTerm{T}}
-<<<<<<< HEAD
-    quadratic_objective_variables_associated_to_parameters_cache::Vector{
-        MOI.ScalarAffineTerm{T},
-    }
-    multiplicative_parameters::BitSet
-    dual_value_of_parameters::Vector{Float64}
-    evaluate_duals::Bool
-    number_of_parameters_in_model::Int
-    function ParametricOptimizer(optimizer::OT; evaluate_duals::Bool = true) where {OT}
-        new{Float64,OT}(
-=======
     quadratic_objective_variables_associated_to_parameters_cache::Vector{MOI.ScalarAffineTerm{T}}
     multiplicative_parameters::Set{Int64}
     dual_value_of_parameters::Vector{Float64}
@@ -98,7 +66,6 @@
     number_of_parameters_in_model::Int64
     function ParametricOptimizer(optimizer::OT; evaluate_duals::Bool=true) where OT
         new{Float64, OT}(
->>>>>>> b3209b83
             optimizer,
             Dict{MOI.VariableIndex,Float64}(),
             Dict{MOI.VariableIndex,String}(),
@@ -693,14 +660,8 @@
     model.last_quad_add_added += 1
     ci = MOIU.normalize_and_add_constraint(model.optimizer, f_quad, set)
     # This part is used to remember that ci came from a quadratic function
-<<<<<<< HEAD
-    # It is particularly useful because sometimes
-    new_ci =
-        MOI.ConstraintIndex{MOI.ScalarQuadraticFunction{T},S}(model.last_quad_add_added)
-=======
     # It is particularly useful because sometimes the constraint mutates
     new_ci = MOI.ConstraintIndex{MOI.ScalarQuadraticFunction{T}, S}(model.last_quad_add_added)
->>>>>>> b3209b83
     model.quadratic_added_cache[new_ci] = ci
 
     fill_quadratic_constraint_caches!(
